/**
 * Copyright (c) Microsoft Corporation. All rights reserved.
 * Licensed under the MIT License. See License.txt in the project root for
 * license information.
 */

package com.microsoft.azure.management.resources;

import com.microsoft.azure.management.resources.fluentcore.arm.models.GroupableResource;
import com.microsoft.azure.management.resources.fluentcore.arm.models.Resource;
import com.microsoft.azure.management.resources.fluentcore.model.Appliable;
import com.microsoft.azure.management.resources.fluentcore.model.Creatable;
import com.microsoft.azure.management.resources.fluentcore.model.Indexable;
import com.microsoft.azure.management.resources.fluentcore.model.Refreshable;
import com.microsoft.azure.management.resources.fluentcore.model.Updatable;
import com.microsoft.azure.management.resources.fluentcore.model.Wrapper;
import com.microsoft.azure.management.resources.implementation.api.ResourceGroupInner;

import java.util.Map;

/**
 * An immutable client-side representation of an Azure resource group.
 */
public interface ResourceGroup extends
        Indexable,
        Resource,
        Refreshable<ResourceGroup>,
<<<<<<< HEAD
        Wrapper<ResourceGroupInner>,
        Updatable<ResourceGroup.Update> {

=======
        Wrapper<ResourceGroupInner> {
>>>>>>> d031feab
    /**
     * @return the name of the resource group
     */
    String name();

    /**
     * @return the provisioning state of the resource group
     */
    String provisioningState();

    /**
     * @return the region of the resource group
     */
    String region();

    /**
     * @return the tags attached to the resource group
     */
    Map<String, String> tags();

    /**
     * A resource group definition allowing location to be set.
     */
    interface DefinitionBlank extends GroupableResource.DefinitionWithRegion<DefinitionCreatable> {
    }

    /**
     * A resource group definition with sufficient inputs to create a new
     * resource group in the cloud, but exposing additional optional inputs to
     * specify.
     */
    interface DefinitionCreatable extends
            Creatable<ResourceGroup>,
            Resource.DefinitionWithTags<DefinitionCreatable> {
    }

    /**
     * The template for a pet update operation, containing all the settings that can be modified.
     */
    interface Update extends
        Appliable<ResourceGroup>,
        Resource.UpdateWithTags<Update> {
    }

    /**
     * Connects to other resources inside the resource group.
     *
     * @param adapterBuilder the builder for building a connector.
     * @param <T> the type of the resource connector.
     * @return the connector with access to other resource types.
     */
    <T extends ResourceConnector> T connectToResource(ResourceConnector.Builder<T> adapterBuilder);
}<|MERGE_RESOLUTION|>--- conflicted
+++ resolved
@@ -25,13 +25,8 @@
         Indexable,
         Resource,
         Refreshable<ResourceGroup>,
-<<<<<<< HEAD
         Wrapper<ResourceGroupInner>,
         Updatable<ResourceGroup.Update> {
-
-=======
-        Wrapper<ResourceGroupInner> {
->>>>>>> d031feab
     /**
      * @return the name of the resource group
      */
