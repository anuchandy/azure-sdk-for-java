// Copyright (c) Microsoft Corporation. All rights reserved.
// Licensed under the MIT License.

package com.azure.core.amqp.implementation;

import com.azure.core.amqp.AmqpConnection;
import com.azure.core.amqp.AmqpEndpointState;
import com.azure.core.amqp.AmqpRetryOptions;
import com.azure.core.amqp.exception.AmqpErrorCondition;
import com.azure.core.amqp.implementation.handler.ReceiveLinkHandler;
import com.azure.core.util.AsyncCloseable;
import com.azure.core.util.CoreUtils;
import com.azure.core.util.logging.ClientLogger;
import org.apache.qpid.proton.Proton;
import org.apache.qpid.proton.amqp.Symbol;
import org.apache.qpid.proton.amqp.transport.ErrorCondition;
import org.apache.qpid.proton.engine.Delivery;
import org.apache.qpid.proton.engine.EndpointState;
import org.apache.qpid.proton.engine.Receiver;
import org.apache.qpid.proton.message.Message;
import reactor.core.Disposable;
import reactor.core.Disposables;
import reactor.core.publisher.Flux;
import reactor.core.publisher.Mono;
import reactor.core.publisher.Sinks;
import reactor.core.scheduler.Schedulers;

import java.io.IOException;
import java.io.UncheckedIOException;
import java.util.Map;
import java.util.Objects;
import java.util.concurrent.RejectedExecutionException;
import java.util.concurrent.TimeoutException;
import java.util.concurrent.atomic.AtomicBoolean;
import java.util.concurrent.atomic.AtomicLong;
import java.util.concurrent.atomic.AtomicReference;
import java.util.function.Supplier;

import static com.azure.core.amqp.AmqpMessageConstant.SEQUENCE_NUMBER_ANNOTATION_NAME;
import static com.azure.core.amqp.implementation.AmqpLoggingUtils.addErrorCondition;
import static com.azure.core.amqp.implementation.AmqpLoggingUtils.addSignalTypeAndResult;
import static com.azure.core.amqp.implementation.AmqpLoggingUtils.createContextWithConnectionId;
import static com.azure.core.amqp.implementation.ClientConstants.ENTITY_PATH_KEY;
import static com.azure.core.amqp.implementation.ClientConstants.LINK_NAME_KEY;
import static com.azure.core.util.FluxUtil.monoError;

/**
 * Handles receiving events from Event Hubs service and translating them to proton-j messages.
 */
public class ReactorReceiver implements AmqpReceiveLink, AsyncCloseable, AutoCloseable {
    private static final Symbol SEQUENCE_NUMBER_ANNOTATION = Symbol.valueOf(SEQUENCE_NUMBER_ANNOTATION_NAME.getValue());
    private final String entityPath;
    private final Receiver receiver;
    private final ReceiveLinkHandler handler;
    private final TokenManager tokenManager;
    private final ReactorDispatcher dispatcher;
    private final Disposable subscriptions;
    // Indicates if this ReactorReceiver is disposed or disposal is in progress.
    private final AtomicBoolean isDisposed = new AtomicBoolean();
    // A Mono that signals completion when the disposal/closing of ReactorReceiver is completed.
    private final Sinks.Empty<Void> isClosedMono = Sinks.empty();
    // Indicate if the completeClose method is called.
    private final AtomicBoolean isCompleteCloseCalled = new AtomicBoolean();
    private final Flux<Message> messagesProcessor;
    private final AmqpRetryOptions retryOptions;
    private final ClientLogger logger;
    private final Flux<AmqpEndpointState> endpointStates;
    private final Sinks.Empty<AmqpEndpointState> terminateEndpointStates = Sinks.empty();

    private final AtomicReference<Supplier<Integer>> creditSupplier = new AtomicReference<>();
    private final AmqpMetricsProvider metricsProvider;
    private final AtomicLong lastSequenceNumber = new AtomicLong();
    private final AutoCloseable trackPrefetchSeqNoSubscription;

<<<<<<< HEAD
    private final boolean creditUsesHandlerQSize;

=======
    @Deprecated
>>>>>>> b54306d8
    protected ReactorReceiver(AmqpConnection amqpConnection, String entityPath, Receiver receiver,
                              ReceiveLinkHandler handler, TokenManager tokenManager, ReactorDispatcher dispatcher,
                              AmqpRetryOptions retryOptions) {
        this(amqpConnection, entityPath, receiver, handler, tokenManager, dispatcher, retryOptions,
            new AmqpMetricsProvider(null, amqpConnection.getFullyQualifiedNamespace(), entityPath));
    }

    protected ReactorReceiver(AmqpConnection amqpConnection, String entityPath, Receiver receiver,
                              ReceiveLinkHandler handler, TokenManager tokenManager, ReactorDispatcher dispatcher,
                              AmqpRetryOptions retryOptions, AmqpMetricsProvider metricsProvider) {
        this.entityPath = entityPath;
        this.receiver = receiver;
        this.handler = handler;
        this.tokenManager = tokenManager;
        this.dispatcher = dispatcher;
        this.metricsProvider = metricsProvider;
        this.trackPrefetchSeqNoSubscription = this.metricsProvider.trackPrefetchSequenceNumber(lastSequenceNumber::get);

        Map<String, Object> loggingContext = createContextWithConnectionId(handler.getConnectionId());
        loggingContext.put(LINK_NAME_KEY, this.handler.getLinkName());
        loggingContext.put(ENTITY_PATH_KEY, entityPath);

        this.logger = new ClientLogger(ReactorReceiver.class, loggingContext);

        this.creditUsesHandlerQSize = !CoreUtils.isNullOrEmpty(System.getenv("HANDLER_Q_SIZE_FOR_CREDIT"));

        // Delivered messages are not published on another scheduler because we want the settlement method that happens
        // in decodeDelivery to take place and since proton-j is not thread safe, it could end up with hundreds of
        // backed up deliveries waiting to be settled. (Which, consequently, ends up in a FAIL_OVERFLOW error from
        // the handler.
        this.messagesProcessor = this.handler.getDeliveredMessages()
            // .doOnRequest(r -> System.out.println(Thread.currentThread().getName() + ": doOnRequest(" + r + ")"))
            .flatMap(delivery -> {

                final String lockToken = DeliveryUtil.extractLockToken(delivery);
                System.out.println(Thread.currentThread().getName() + " ReactorReceiver : " + lockToken);

                return Mono.create(sink -> {
                    try {
                        this.dispatcher.invoke(() -> {
                            if (isDisposed()) {
                                sink.error(new IllegalStateException(
                                    "Cannot decode delivery when ReactorReceiver instance is closed."));
                                return;
                            }

                            final Message message = decodeDelivery(delivery);
                            if (metricsProvider.isPrefetchedSequenceNumberEnabled()) {
                                Long seqNo = getSequenceNumber(message);
                                if (seqNo != null) {
                                    lastSequenceNumber.set(seqNo);
                                }
                            }

                            final int creditsLeft = receiver.getRemoteCredit();

                            if (creditsLeft > 0) {
                                // System.out.println("Emitting....");
                                sink.success(message);
                                return;
                            }

                            final Supplier<Integer> supplier = creditSupplier.get();
                            final Integer credits = supplier.get();

                            if (credits != null && credits > 0) {
                                logger.atInfo()
                                    .addKeyValue("credits", credits)
                                    .log("Adding credits.");
                                receiver.flow(credits);
                            } else {
                                logger.atVerbose()
                                    .addKeyValue("credits", credits)
                                    .log("There are no credits to add.");
                            }

                            metricsProvider.recordAddCredits(credits == null ? 0 : credits);
                            sink.success(message);
                        });
                    } catch (IOException | RejectedExecutionException e) {
                        sink.error(e);
                    }
                });
            }, 1, 1);

        this.retryOptions = retryOptions;
        this.endpointStates = this.handler.getEndpointStates()
            .map(state -> {
                logger.atVerbose()
                    .log("State {}", state);
                return AmqpEndpointStateUtil.getConnectionState(state);
            })
            .doOnError(error -> {
                final String message = isDisposed.getAndSet(true)
                    ? "This was already disposed. Dropping error."
                    : "Freeing resources due to error.";

                logger.atInfo()
                    .log(message);

                completeClose();
            })
            .doOnComplete(() -> {
                final String message = isDisposed.getAndSet(true)
                    ? "This was already disposed."
                    : "Freeing resources.";

                logger.atVerbose()
                    .log(message);

                completeClose();
            })
            .cache(1);

        //@formatter:off
        this.subscriptions = Disposables.composite(
            this.endpointStates.subscribe(),
            this.tokenManager.getAuthorizationResults()
                .onErrorResume(error -> {
                    // When we encounter an error refreshing authorization results, close the receive link.
                    final Mono<Void> operation =
                        closeAsync("Token renewal failure. Disposing receive link.",
                            new ErrorCondition(Symbol.getSymbol(AmqpErrorCondition.NOT_ALLOWED.getErrorCondition()),
                                error.getMessage()));

                    return operation.then(Mono.empty());
                }).subscribe(response ->
                    logger.atVerbose()
                        .addKeyValue("response", response)
                        .log("Token refreshed."),
                    error -> { },
                    () -> {
                        logger.atVerbose()
                            .log("Authorization completed.");

                        closeAsync("Authorization completed. Disposing.", null).subscribe();
                    }),

            amqpConnection.getShutdownSignals().flatMap(signal -> {
                logger.verbose("Shutdown signal received.");
                return closeAsync("Connection shutdown.", null);
            }).subscribe());
        //@formatter:on
    }

    @Override
    public Flux<AmqpEndpointState> getEndpointStates() {
        return endpointStates
            .distinctUntilChanged()
            .takeUntilOther(this.terminateEndpointStates.asMono());
    }

    @Override
    public Flux<Message> receive() {
        return messagesProcessor;
    }

    @Override
    public Mono<Void> addCredits(int credits) {
        if (isDisposed()) {
            return monoError(logger, new IllegalStateException("Cannot add credits to closed link: " + getLinkName()));
        }

        return Mono.create(sink -> {
            try {
                dispatcher.invoke(() -> {
                    receiver.flow(credits);
                    metricsProvider.recordAddCredits(credits);
                    sink.success();
                });
            } catch (IOException e) {
                sink.error(new UncheckedIOException(String.format(
                    "connectionId[%s] linkName[%s] Unable to schedule work to add more credits.",
                    handler.getConnectionId(), getLinkName()), e));
            } catch (RejectedExecutionException e) {
                sink.error(e);
            }
        });
    }

    @Override
    public int getCredits() {
        return this.creditUsesHandlerQSize
            ? receiver.getRemoteCredit() + handler.queuedSize()
            : receiver.getRemoteCredit();
    }

    @Override
    public void setEmptyCreditListener(Supplier<Integer> creditSupplier) {
        Objects.requireNonNull(creditSupplier, "'creditSupplier' cannot be null.");
        this.creditSupplier.set(creditSupplier);
    }

    @Override
    public String getLinkName() {
        return handler.getLinkName();
    }

    @Override
    public String getEntityPath() {
        return entityPath;
    }

    @Override
    public String getHostname() {
        return handler.getHostname();
    }

    @Override
    public boolean isDisposed() {
        return isDisposed.get();
    }

    @Override
    public void dispose() {
        close();
    }

    @Override
    public void close() {
        closeAsync().block(retryOptions.getTryTimeout());
    }

    @Override
    public Mono<Void> closeAsync() {
        return closeAsync("User invoked close operation.", null);
    }

    protected Message decodeDelivery(Delivery delivery) {
        final int messageSize = delivery.pending();
        final byte[] buffer = new byte[messageSize];
        final int read = receiver.recv(buffer, 0, messageSize);
        receiver.advance();

        final Message message = Proton.message();
        message.decode(buffer, 0, read);

        delivery.settle();
        return message;
    }

    /**
     * Disposes of the receiver when an exception is encountered.
     * <p>
     * While {@link ReactorReceiver#closeAsync()} exposes disposal API through {@link AsyncCloseable}
     * contract, this API performs the same disposal with additional
     * contextual information. For example, the context may indicate if the resource needs to be disposed of
     * internally when there is an error in the link, session or connection.
     * </p>
     *
     * <p>
     * Closing ReactorReceiver involves 3 stages, running in following order  -
     * <ul>
     *      <li>local-close (client to broker) via beginClose() </li>
     *      <li>remote-close ack (broker to client)</li>
     *      <li>disposal of ReactorReceiver resources via completeClose()</li>
     * </ul>
     * @link <a href="https://github.com/Azure/azure-sdk-for-java/blob/main/sdk/core/azure-core-amqp/docs/reactor-receiver-closeflow.png">Reactor receiver close flow</a>
     *
     * @param message Message to log.
     * @param errorCondition Error condition associated with close operation.
     */
    protected Mono<Void> closeAsync(String message, ErrorCondition errorCondition) {
        if (isDisposed.getAndSet(true)) {
            return getIsClosedMono();
        }

        addErrorCondition(logger.atVerbose(), errorCondition)
            .log("Setting error condition and disposing. {}", message);

        return beginClose(errorCondition)
            .flatMap(localCloseScheduled -> {
                if (localCloseScheduled) {
                    return timeoutRemoteCloseAck();
                } else {
                    return Mono.empty();
                }
            })
            .publishOn(Schedulers.boundedElastic());
    }

    /**
     * Gets the Mono that signals completion when the disposal/closing of ReactorReceiver is completed.
     *
     * @return the disposal/closing completion Mono.
     */
    protected Mono<Void> getIsClosedMono() {
        return isClosedMono.asMono().publishOn(Schedulers.boundedElastic());
    }

    /**
     * Beings the client side close by initiating local-close on underlying receiver.
     *
     * @param errorCondition Error condition associated with close operation.
     * @return a {@link Mono} when subscribed attempt to initiate local-close, emitting {@code true}
     *     if local-close is scheduled on the dispatcher, emits {@code false} if unable to schedule
     *     local-close that lead to manual close.
     */
    private Mono<Boolean> beginClose(ErrorCondition errorCondition) {
        final Runnable localClose = () -> {
            if (receiver.getLocalState() != EndpointState.CLOSED) {
                receiver.close();

                if (receiver.getCondition() == null) {
                    receiver.setCondition(errorCondition);
                }
            }
        };

        return Mono.create(sink -> {
            boolean localCloseScheduled = false;
            try {
                dispatcher.invoke(localClose);
                localCloseScheduled = true;
            } catch (IOException e) {
                logger.warning("IO sink was closed when scheduling work. Manually invoking and completing close.", e);

                localClose.run();
                terminateEndpointState();
                completeClose();
            } catch (RejectedExecutionException e) {
                // Not logging error here again because we have to log the exception when we throw it.
                logger.info("RejectedExecutionException when scheduling on ReactorDispatcher. Manually invoking and completing close.");

                localClose.run();
                terminateEndpointState();
                completeClose();
            } finally {
                sink.success(localCloseScheduled);
            }
        });
    }

    /**
     * Apply timeout on remote-close ack. If timeout happens, i.e., if remote-close ack doesn't arrive within
     * the timeout duration, then terminate the Flux returned by getEndpointStates() and complete close.
     *
     * a {@link Mono} that registers remote-close ack timeout based close cleanup.
     */
    private Mono<Void> timeoutRemoteCloseAck() {
        return isClosedMono.asMono()
            .timeout(retryOptions.getTryTimeout())
            .onErrorResume(error -> {
                if (error instanceof TimeoutException) {
                    logger.info("Timeout waiting for RemoteClose. Manually terminating EndpointStates and completing close.");
                    terminateEndpointState();
                    completeClose();
                }
                return Mono.empty();
            })
            .subscribeOn(Schedulers.boundedElastic());
    }

    /**
     * Terminate the Flux returned by the getEndpointStates() API.
     *
     * <p>
     * The termination of Flux returned by getEndpointStates() is the signal that "AmqpReceiveLinkProcessor"
     * uses to either terminate its downstream or obtain a new ReactorReceiver to continue delivering events
     * downstream.
     * </p>
     */
    private void terminateEndpointState() {
        this.terminateEndpointStates.emitEmpty((signalType, emitResult) -> {
            addSignalTypeAndResult(logger.atVerbose(), signalType, emitResult)
                .log("Could not emit EndpointStates termination.");
            return false;
        });
    }

    /**
     * Completes the closing of the underlying receiver, which includes disposing of subscriptions,
     * closing of token manager, and releasing of protonJ resources.
     * <p>
     * The completeClose invoked in 3 cases - when the broker ack for beginClose (i.e. ack via
     * remote-close frame), if the broker ack for beginClose never comes through within timeout,
     * if the client fails to run beginClose.
     * </p>
     */
    private void completeClose() {
        if (isCompleteCloseCalled.getAndSet(true)) {
            return;
        }

        isClosedMono.emitEmpty((signalType, result) -> {
            addSignalTypeAndResult(logger.atWarning(), signalType, result)
                .log("Unable to emit shutdown signal.");
            return false;
        });

        subscriptions.dispose();

        if (tokenManager != null) {
            tokenManager.close();
        }

        handler.close();
        receiver.free();
        try {
            trackPrefetchSeqNoSubscription.close();
        } catch (Exception e) {
            logger.verbose("Error closing metrics subscription.", e);
        }
    }

    private Long getSequenceNumber(Message message) {
        if (message == null || message.getMessageAnnotations() == null || message.getBody() == null) {
            return null;
        }

        Map<Symbol, Object> properties = message.getMessageAnnotations().getValue();
        Object seqNo = properties != null ? properties.get(SEQUENCE_NUMBER_ANNOTATION) : null;
        if (seqNo instanceof Integer) {
            return ((Integer) seqNo).longValue();
        } else if (seqNo instanceof Long) {
            return (Long) seqNo;
        } else if (seqNo != null) {
            logger.verbose("Received message has unexpected `x-opt-sequence-number` annotation value - `{}`. Ignoring it.", seqNo);
        }

        return null;
    }

    @Override
    public String toString() {
        return String.format("connectionId: [%s] entity path: [%s] linkName: [%s]", receiver.getName(), entityPath,
            getLinkName());
    }
}<|MERGE_RESOLUTION|>--- conflicted
+++ resolved
@@ -72,18 +72,15 @@
     private final AtomicLong lastSequenceNumber = new AtomicLong();
     private final AutoCloseable trackPrefetchSeqNoSubscription;
 
-<<<<<<< HEAD
-    private final boolean creditUsesHandlerQSize;
-
-=======
     @Deprecated
->>>>>>> b54306d8
     protected ReactorReceiver(AmqpConnection amqpConnection, String entityPath, Receiver receiver,
                               ReceiveLinkHandler handler, TokenManager tokenManager, ReactorDispatcher dispatcher,
                               AmqpRetryOptions retryOptions) {
         this(amqpConnection, entityPath, receiver, handler, tokenManager, dispatcher, retryOptions,
             new AmqpMetricsProvider(null, amqpConnection.getFullyQualifiedNamespace(), entityPath));
     }
+
+    private final boolean creditUsesHandlerQSize;
 
     protected ReactorReceiver(AmqpConnection amqpConnection, String entityPath, Receiver receiver,
                               ReceiveLinkHandler handler, TokenManager tokenManager, ReactorDispatcher dispatcher,
