# Release History

## 2.5.0-beta.1 (Unreleased)

### Features Added

### Breaking Changes

### Bugs Fixed

- Fixed issue where EndpointStates were not emitted serially. ([#24762](https://github.com/Azure/azure-sdk-for-java/issues/24762))
<<<<<<< HEAD
- Fixed issue of not emitting the shutdown signal serially when ClosedChannelException thrown concurrently. ([#27320](https://github.com/Azure/azure-sdk-for-java/issues/27320))
- Fixed the issue of leaving downstream in an unterminated state when RequestResponseChannel is disposed after invoking sendWithAck ([27482](https://github.com/Azure/azure-sdk-for-java/issues/27482))
=======
- Removing CustomIOHandler.onUnhandled which listens to every proton-j reactor event that could cause excessive logging. The underlying library could encounter `NullPointerException` if the selector is null.
>>>>>>> 5b43a984

### Other Changes

## 2.4.0 (2022-02-04)

### Features Added

- Added `AmqpTrait` interface that represent common cross-cutting (and AMQP-related) aspects of functionality offered 
  by libraries in the Azure SDK for Java.
- Added structured logging to generate more easily queried log messages. ([#26561](https://github.com/Azure/azure-sdk-for-java/pull/26561))

### Bugs Fixed

- Fixed a bug which resulted in higher than needed memory consumption when sending messages. ([#26373](https://github.com/Azure/azure-sdk-for-java/pull/26373))

### Other Changes

#### Dependency Updates

- Upgraded `azure-core` from `1.24.1` to `1.25.0`.

## 2.3.7 (2022-01-11)

### Other Changes

#### Dependency Updates

- Upgraded `azure-core` from `1.24.0` to `1.24.1`.
- Upgraded Reactor from `3.4.12` to `3.4.13`.

## 2.3.5 (2021-12-07)

### Other Changes

#### Dependency Updates

- Upgraded `azure-core` from `1.22.0` to `1.23.1`.

## 2.3.4 (2021-11-15)

### Bugs Fixed

- Fixed GC leak where `AmqpChannelProcessor` did not remove subscribers on success. https://github.com/Azure/azure-sdk-for-java/pull/25129
- Fixed GC leak where `TokenManager` was not closed if `authorize()` fails. https://github.com/Azure/azure-sdk-for-java/pull/25129


### Other Changes

#### Dependency Updates

- Upgraded `azure-core` from `1.21.0` to `1.22.0`.

## 2.3.3 (2021-10-07)

### Features Added

- Defer creation of AmqpException in switchIfEmpty to decrease creation of unused exception objects.
- Updated tests to run in parallel.
- Updated log messages so they are consistent in reporting connectionId.
- Updated incorrect log messages in ReactorReceiver.

### Bugs Fixed

- Fixed issue where RequestResponseChannel did not complete pending sends on disposal. So, any downstream subscribers would wait forever for a completion or error. This results in dependent senders or receivers not recovering from a disconnect or graceful closure.

### Other Changes

#### Dependency Updates

- Upgraded `azure-core` from `1.20.0` to `1.21.0`.
- Upgraded Reactor from `3.4.9` to `3.4.10`.
- Upgraded Jackson from `2.12.4` to `2.12.5`.

## 2.3.2 (2021-09-07)

### Other Changes

#### Dependency Updates

- Upgraded `azure-core` from `1.19.0` to `1.20.0`.
- Upgraded Reactor from `3.4.8` to `3.4.9`.

## 2.3.1 (2021-08-19)

### Bug Fixes

- Fixed a bug where SendTimeout-timer thread was not being disposed of resulting in lingering
  threads when a send link was remotely closed.
- Fixed a bug where ReactorConnection waited indefinitely for CBS node to complete closing. The underlying problem is
  that the RequestResponseChannel's sender and receiver links were not active, so they would wait forever for a remote
  close signal.
- Fixed a bug where ReactorReceiver and ReactorSender would not complete their close operation if their close work could
  not be scheduled on the proton-j Reactor. This happens in the case that the connection is shutdown before the link.
- Fixed a bug where RejectedExecutionExceptions and IllegalStateExceptions would not be retried. This happens in the
  case that an IO pipe is interrupted while signalling the Reactor work queue.

## 2.3.0 (2021-07-01)

### Features Added

- Added `AmqpTransactionCoordinator` interface for transactions support.
- Added support for sequence and value AMQP types in `AmqpMessageBody`.

### Dependency Updates

- Upgraded `azure-core` from `1.17.0` to `1.18.0`.

## 2.2.0 (2021-06-11)

### New Features

- Exposing CbsAuthorizationType.
- Exposing ManagementNode that can perform management and metadata operations on an AMQP message broker.
- AmqpConnection, AmqpSession, AmqpSendLink, and AmqpReceiveLink extend from AsyncCloseable.
- Delivery outcomes and delivery states are added.

### Bug Fixes

- Fixed a bug where connection and sessions would not be disposed when their endpoint closed.
- Fixed a bug where ReactorExecutor did not dispose of its scheduler when "IO Sink was interrupted".

### Dependency Updates

- Upgraded `azure-core` from `1.16.0` to `1.17.0`.
- Upgraded `proton-j` from `0.33.4` to `0.33.8`.
- Upgraded `qpid-proton-j-extensions` from `1.2.3` to `1.2.4`.

## 2.0.6 (2021-05-24)
### Bug Fixes
- Fixed a bug that caused amqp connection not to retry when network error happened.

## 2.0.5 (2021-05-07)

### Dependency Updates

- Upgraded `azure-core` from `1.15.0` to `1.16.0`.
- Upgraded Reactor from `3.4.3` to `3.4.5`.

## 2.2.0-beta.1 (2021-04-14)
### New Features
- Adding support for AMQP data types SEQUENCE and VALUE.

### Dependency Updates
- Upgraded `azure-core` dependency to `1.15.0`.

## 2.0.4 (2021-04-12)

### Bug Fixes

- Fixed recovery of AMQP connection and receiver after a disconnect or a transient error occurs.
- Closing AMQP sender/receiver when it is no longer authorized.
- Fixed bug where the same endpoint state would not be emitted.
- Decreased the number of duplicated and verbose logs.
- Fixed NullPointerExceptions where there is no connection to initialize.
- Fixed issue with contending threads trying to use the same drain loop via 'wip' in ReactorDispatcher.

## 2.1.0-beta.1 (2021-03-26)

### New Features
- Exposes 'AmqpTransactionCoordinator' via AmqpSession.
- Added API in interface 'AmqpSession.getOrCreateTransactionCoordinator()'.

## 2.0.3 (2021-03-09)

### Bug Fixes

- Fixed a bug where using a proxy the SSL peer hostname was set incorrect.
- Removed logs that leaked secrets. [#19249](https://github.com/Azure/azure-sdk-for-java/issues/19249)

### Version Updates

- Upgraded Reactor from `3.3.12.RELEASE` to `3.4.3`.

## 2.0.2 (2021-02-05)

### New Features

- Updates RetryUtil to use RetrySpec.
- Adds the ability to configure the `hostname` and `port` that will be used when connecting to a service via
  `ConnectionOptions`. The `hostname` field refers to the DNS host or IP address of the service, whereas the
  `fullyQualifiedNamespace` is the fully qualified host name of the service.
  Normally `hostname` and `fullyQualifiedNamespace` will be the same. However, if your network does not allow
  connecting to the service via the public host, you can specify a custom host (e.g. an application gateway) via the
  `hostname` field and continue using the public host as the `fullyQualifiedNamespace`.

## 2.0.1 (2021-01-11)

### New Features

- Changed connections from sharing the global `Schedulers.single()` to having a `Scheduler.newSingle()` per connection
  to improve performance.

## 2.0.0 (2020-11-30)
### New Features
- Added 'AmqpAddress' as a type to support 'AmqpMessageProperties#replyTo' and 'AmqpMessageProperties#to' properties.
- Added 'AmqpMessageId' as a type to support 'AmqpMessageProperties#correlationId' and 'AmqpMessageProperties#messageId'
  properties.
- Added static methods to instantiate 'AmqpMessageBody' for example 'AmqpMessageBody#fromData(byte[])'.

### Breaking Changes
- Changed  'AmqpMessageBody' from an interface to a class. User can use 'getBodyType()' to know what is the
  'AmqpBodyType' of the message.
- Changed type of 'correlationId' and 'messageId' in type 'AmqpMessageProperties' from 'String' to 'AmqpMessageId'.
- Changed type of 'replyTo' and 'to' in type 'AmqpMessageProperties' from 'String' to 'AmqpAddress'.
- Removed copy constructor for 'AmqpAnnotatedMessage'.
- Renamed 'AmqpBodyType' to 'AmqpMessageBodyType'.

### Dependency Updates
- Upgraded `azure-core` dependency to `1.11.0`.

## 1.7.0-beta.2 (2020-11-10)
### New Features
- Optionally enable idempotency of a send link to send AMQP messages with producer group id, producer owner level and
  producer sequence number in the message annotations.

## 1.7.0-beta.1 (2020-11-03)
### Dependency Updates
- Upgraded `azure-core` dependency to `1.10.0`.

## 1.6.0 (2020-10-12)
### New Features
- Added peer certificate verification options when connecting to an AMQP endpoint.
### Breaking Changes
- Removed `BinaryData` type which was used for `AmqpAnnotatedMessage`.
### Dependency Updates
- Upgraded `azure-core` dependency to `1.9.0`.

## 1.5.1 (2020-09-10)
- Add support for SAS when authenticating.

## 1.5.0 (2020-09-10)
- Remove unused and duplicate logic for Handlers.getErrors().
- Close children sessions and links when a connection is disposed.
- Added AMQP Message envelope which can be accessed using `AmqpAnnotatedMessage`.

## 1.4.0 (2020-08-11)

- Settles AMQP deliveries that were received after local link state changed to CLOSED
- Add credits to AMQP link only if the receiver is not disposed.

## 1.3.0 (2020-07-02)

- Added `createProducer` constructor which takes an additional parameter for link properties.
- Fixes `User-Agent` string to follow guidelines.

## 1.2.0 (2020-06-08)
- Fixes bug where receiver would not recover after network connection loss.
- Fixes bug where multiple retries (the session would retry in addition to the link) were occurring when creating a new AMQP channel.
- Fixes bug where credits were not added to new AMQP receive links upon recreation.
- Adds AMQP framing error condition.
- Add support for AMQP transactions.

## 1.1.2 (2020-05-07)

- Fixes dependency version of `azure-core`.

## 1.1.1 (2020-05-07)
- Bug fix to get link size from service the first time before sending message from `ReactorSender`.

## 1.1.0 (2020-05-04)

- Update proton-j dependencies to support larger web socket frame and module name.
- Fixes authorization problems with ClaimsBasedSecurityNode not verifying response.
- Adds proper support for backpressure to downstream subscribers.
- Updates connection string parsing to no longer validate URL scheme.

## 1.0.2 (2020-04-03)

- Fix bug where management channel would not be re-created upon closing.

## 1.0.1 (2020-02-11)

- Client library name and version are no longer hard coded in connection properties.
- Update qpid-proton-j-extensions dependency
- Shorten tracing span names
- Fixes AMQP link handlers not to close associated sessions when they are closed.
- Move to use Schedulers.single() because pushing to Qpid's reactor is not thread-safe.

## 1.0.0-beta.8 (2019-12-03)

- Changed preview to beta.
- Fixes authorization when using client credentials.
- Changed FullyQualifiedDomainName -> FullyQualifiedNamespace.
- Renamed `BatchOptions` -> `CreateBatchOptions` and added `getRetryMode`.
- Renamed `ProxyConfiguration` -> `ProxyOption`s.
- Removed cloneable from retry policies.
- Renamed `RetryOptions`, `RetryPolicy` -> `AmqpRetryOptions`, `AmqpRetryPolicy`.
- Updated `RetryMode` -> `AmqpRetryMode`.
- Updated CBS -> ClaimsBasedSecurityNode.
- Removed final from RetryPolicy.
- Updated Hostname -> FullyQualifiedNamespace.
- `AmqpConnection` implements AutoCloseable. Added `getEndpointStates` API.
- `AmqpConnection`/`Link`/`Session` implements AutoCloseable. Added `getEndpointStates` API.
- `CBSNode` implements AutoCloseable.
- Deleted EndpointStateNotifier. Added ShutdownSignals to Connection.
- Deleted EndpointStateNotifierBase.
- Updated parameter name for MessageConstant.fromValue.
- Moved AmqpExceptionHandler into implementation class.
- Updated CBS -> Cbs.
- Added `AmqpEndpointStateUtil`.
- Closed ReactorReceiver on errors or closures in link.


## 1.0.0-preview.7 (2019-11-04)

## 1.0.0-preview.6 (2019-10-10)

- Added more error messages for checking null.

## 1.0.0-preview.5 (2019-10-07)

- Getters and setters were updated to use Java Bean notation.
- Added `MessageSerializer` to azure-core-amqp.
- Moved Reactor handlers into azure-core-amqp.
- Moved implementation specific classes to azure-core-amqp.
- Moved ReactorDispatcher, AmqpErrorCode to azure-core-amqp.
- Renamed `getIdentifier` to `getId`.
- Renamed `getHost` to `getHostName`.
- Cleanup and introduced OpenCensus Tracing plugin.
- Added `PROTON_IO` in ErrorCondition.
- Added `ProxyConfiguration` for API `createConnectionHandler`.

## 1.0.0-preview.4 (2019-09-09)

- Support tracing for azure-core-amqp.

## 1.0.0-preview.3 (2019-08-05)

- Retry implements Cloneable.
- Rename `Retry` to `RetryPolicy`.
- `RetryOptions` implements Cloneable.

## 1.0.0-preview.2 (2019-07-02)

## 1.0.0-preview.1 (2019-06-28)

This package's
[documentation](https://github.com/Azure/azure-sdk-for-java/blob/azure-core-amqp_1.0.0-preview.1/core/azure-core-amqp/README.md)<|MERGE_RESOLUTION|>--- conflicted
+++ resolved
@@ -9,12 +9,9 @@
 ### Bugs Fixed
 
 - Fixed issue where EndpointStates were not emitted serially. ([#24762](https://github.com/Azure/azure-sdk-for-java/issues/24762))
-<<<<<<< HEAD
 - Fixed issue of not emitting the shutdown signal serially when ClosedChannelException thrown concurrently. ([#27320](https://github.com/Azure/azure-sdk-for-java/issues/27320))
 - Fixed the issue of leaving downstream in an unterminated state when RequestResponseChannel is disposed after invoking sendWithAck ([27482](https://github.com/Azure/azure-sdk-for-java/issues/27482))
-=======
 - Removing CustomIOHandler.onUnhandled which listens to every proton-j reactor event that could cause excessive logging. The underlying library could encounter `NullPointerException` if the selector is null.
->>>>>>> 5b43a984
 
 ### Other Changes
 
