--- conflicted
+++ resolved
@@ -19,20 +19,11 @@
  * Builder to configure and build an implementation of {@link HttpClient} for OkHttp.
  */
 public class OkHttpAsyncHttpClientBuilder {
-<<<<<<< HEAD
-    private final OkHttpClient okHttpClient;
-    //
-    private final static Duration DEFAULT_READ_TIMEOUT = Duration.ofSeconds(120);
-    private final static Duration DEFAULT_CONNECT_TIMEOUT = Duration.ofSeconds(60);
-    //
-=======
-    private final ClientLogger logger = new ClientLogger(OkHttpAsyncHttpClientBuilder.class);
     private final okhttp3.OkHttpClient okHttpClient;
 
     private static final Duration DEFAULT_READ_TIMEOUT = Duration.ofSeconds(120);
     private static final Duration DEFAULT_CONNECT_TIMEOUT = Duration.ofSeconds(60);
 
->>>>>>> b111c62f
     private List<Interceptor> networkInterceptors = new ArrayList<>();
     private Duration readTimeout;
     private Duration connectionTimeout;
