--- conflicted
+++ resolved
@@ -911,11 +911,6 @@
 
     private RecoverableReactorConnection<EventHubReactorAmqpConnection> buildConnectionProcessor(MessageSerializer messageSerializer, Meter meter) {
         final ConnectionOptions connectionOptions = getConnectionOptions();
-<<<<<<< HEAD
-        final Supplier<EventHubReactorAmqpConnection> connectionSupplier = new Supplier<EventHubReactorAmqpConnection>() {
-            @Override
-            public EventHubReactorAmqpConnection get() {
-=======
         final Supplier<String> getEventHubName = () -> {
             if (CoreUtils.isNullOrEmpty(eventHubName)) {
                 throw LOGGER.logExceptionAsError(new IllegalArgumentException("'eventHubName' cannot be an empty string."));
@@ -923,18 +918,9 @@
             return eventHubName;
         };
 
-        final Flux<EventHubAmqpConnection> connectionFlux = Flux.create(sink -> {
-            sink.onRequest(request -> {
-
-                if (request == 0) {
-                    return;
-                } else if (request > 1) {
-                    sink.error(LOGGER.logExceptionAsWarning(new IllegalArgumentException(
-                        "Requested more than one connection. Only emitting one. Request: " + request)));
-                    return;
-                }
-
->>>>>>> 21d09a4b
+        final Supplier<EventHubReactorAmqpConnection> connectionSupplier = new Supplier<EventHubReactorAmqpConnection>() {
+            @Override
+            public EventHubReactorAmqpConnection get() {
                 final String connectionId = StringUtil.getRandomString("MF");
                 LOGGER.atInfo()
                     .addKeyValue(CONNECTION_ID_KEY, connectionId)
@@ -946,13 +932,8 @@
                 final ReactorProvider provider = new ReactorProvider();
                 final ReactorHandlerProvider handlerProvider = new ReactorHandlerProvider(provider, meter);
 
-<<<<<<< HEAD
                 final EventHubReactorAmqpConnection connection = new EventHubReactorAmqpConnection(connectionId,
-                    connectionOptions, getEventHubName(), provider, handlerProvider, tokenManagerProvider,
-=======
-                final EventHubAmqpConnection connection = new EventHubReactorAmqpConnection(connectionId,
                     connectionOptions, getEventHubName.get(), provider, handlerProvider, tokenManagerProvider,
->>>>>>> 21d09a4b
                     messageSerializer);
 
                 return connection;
@@ -960,16 +941,11 @@
         };
 
         final String fqdn = connectionOptions.getFullyQualifiedNamespace();
-        final String entityPath = getEventHubName();
+        final String entityPath = getEventHubName.get();
         final AmqpRetryPolicy retryPolicy = RetryUtil.getRetryPolicy(connectionOptions.getRetry());
         final Map<String, Object> loggingContext = Collections.singletonMap(ENTITY_PATH_KEY, entityPath);
 
-<<<<<<< HEAD
         return new RecoverableReactorConnection<>(connectionSupplier, fqdn, entityPath, retryPolicy, loggingContext);
-=======
-        return connectionFlux.subscribeWith(new EventHubConnectionProcessor(
-            connectionOptions.getFullyQualifiedNamespace(), getEventHubName.get(), connectionOptions.getRetry()));
->>>>>>> 21d09a4b
     }
 
     private ConnectionOptions getConnectionOptions() {
