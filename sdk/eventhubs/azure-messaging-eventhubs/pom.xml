<!-- Copyright (c) Microsoft Corporation. All rights reserved.
     Licensed under the MIT License. -->
<project xmlns="http://maven.apache.org/POM/4.0.0"
         xmlns:xsi="http://www.w3.org/2001/XMLSchema-instance"
         xsi:schemaLocation="http://maven.apache.org/POM/4.0.0
                             http://maven.apache.org/xsd/maven-4.0.0.xsd">
  <modelVersion>4.0.0</modelVersion>
  <parent>
    <groupId>com.azure</groupId>
    <artifactId>azure-client-sdk-parent</artifactId>
    <version>1.7.0</version> <!-- {x-version-update;com.azure:azure-client-sdk-parent;current} -->
    <relativePath>../../parents/azure-client-sdk-parent</relativePath>
  </parent>

  <groupId>com.azure</groupId>
  <artifactId>azure-messaging-eventhubs</artifactId>
  <version>5.14.0-beta.1</version> <!-- {x-version-update;com.azure:azure-messaging-eventhubs;current} -->

  <name>Microsoft Azure client library for Event Hubs</name>
  <description>Libraries built on Microsoft Azure Event Hubs</description>
  <url>https://github.com/Azure/azure-sdk-for-java</url>

  <distributionManagement>
    <site>
      <id>azure-java-build-docs</id>
      <url>${site.url}/site/${project.artifactId}</url>
    </site>
  </distributionManagement>

  <scm>
    <url>scm:git:https://github.com/Azure/azure-sdk-for-java</url>
    <connection>scm:git:git@github.com:Azure/azure-sdk-for-java.git</connection>
    <tag>HEAD</tag>
  </scm>

  <dependencies>
    <dependency>
      <groupId>com.azure</groupId>
      <artifactId>azure-core</artifactId>
<<<<<<< HEAD
      <version>1.32.0-beta.1</version> <!-- {x-version-update;com.azure:azure-core;dependency} -->
=======
      <version>1.32.0</version> <!-- {x-version-update;com.azure:azure-core;dependency} -->
>>>>>>> b54306d8
    </dependency>
    <dependency>
      <groupId>com.azure</groupId>
      <artifactId>azure-core-amqp</artifactId>
<<<<<<< HEAD
      <version>2.8.0-beta.1</version> <!-- {x-version-update;com.azure:azure-core-amqp;dependency} -->
=======
      <version>2.7.1</version> <!-- {x-version-update;com.azure:azure-core-amqp;dependency} -->
>>>>>>> b54306d8
    </dependency>

    <!-- Test dependencies -->
    <dependency>
      <groupId>com.azure</groupId>
      <artifactId>azure-identity</artifactId>
      <version>1.5.5</version> <!-- {x-version-update;com.azure:azure-identity;dependency} -->
      <scope>test</scope>
    </dependency>
    <dependency>
      <groupId>com.azure</groupId>
      <artifactId>azure-core-test</artifactId>
      <version>1.12.0</version> <!-- {x-version-update;com.azure:azure-core-test;dependency} -->
      <scope>test</scope>
    </dependency>

    <dependency>
      <groupId>org.junit.jupiter</groupId>
      <artifactId>junit-jupiter-api</artifactId>
      <version>5.8.2</version> <!-- {x-version-update;org.junit.jupiter:junit-jupiter-api;external_dependency} -->
      <scope>test</scope>
    </dependency>
    <dependency>
      <groupId>org.junit.jupiter</groupId>
      <artifactId>junit-jupiter-engine</artifactId>
      <version>5.8.2</version> <!-- {x-version-update;org.junit.jupiter:junit-jupiter-engine;external_dependency} -->
      <scope>test</scope>
    </dependency>
    <dependency>
      <groupId>org.junit.jupiter</groupId>
      <artifactId>junit-jupiter-params</artifactId>
      <version>5.8.2</version> <!-- {x-version-update;org.junit.jupiter:junit-jupiter-params;external_dependency} -->
      <scope>test</scope>
    </dependency>
    <dependency>
      <groupId>io.projectreactor</groupId>
      <artifactId>reactor-test</artifactId>
      <version>3.4.22</version> <!-- {x-version-update;io.projectreactor:reactor-test;external_dependency} -->
      <scope>test</scope>
    </dependency>
    <dependency>
      <groupId>org.mockito</groupId>
      <artifactId>mockito-core</artifactId>
      <version>4.5.1</version> <!-- {x-version-update;org.mockito:mockito-core;external_dependency} -->
      <scope>test</scope>
    </dependency>
  </dependencies>
</project><|MERGE_RESOLUTION|>--- conflicted
+++ resolved
@@ -37,20 +37,12 @@
     <dependency>
       <groupId>com.azure</groupId>
       <artifactId>azure-core</artifactId>
-<<<<<<< HEAD
       <version>1.32.0-beta.1</version> <!-- {x-version-update;com.azure:azure-core;dependency} -->
-=======
-      <version>1.32.0</version> <!-- {x-version-update;com.azure:azure-core;dependency} -->
->>>>>>> b54306d8
     </dependency>
     <dependency>
       <groupId>com.azure</groupId>
       <artifactId>azure-core-amqp</artifactId>
-<<<<<<< HEAD
       <version>2.8.0-beta.1</version> <!-- {x-version-update;com.azure:azure-core-amqp;dependency} -->
-=======
-      <version>2.7.1</version> <!-- {x-version-update;com.azure:azure-core-amqp;dependency} -->
->>>>>>> b54306d8
     </dependency>
 
     <!-- Test dependencies -->
