// Copyright (c) Microsoft Corporation. All rights reserved.
// Licensed under the MIT License.

package com.azure.security.keyvault.secrets;

import com.azure.core.http.HttpPipeline;
import com.azure.core.http.rest.Page;
import com.azure.core.http.rest.Response;
import com.azure.core.http.rest.PagedResponse;
import com.azure.core.http.rest.PagedFlux;
import com.azure.core.http.rest.SimpleResponse;
import com.azure.core.implementation.RestProxy;
import com.azure.core.annotation.ReturnType;
import com.azure.core.annotation.ServiceClient;
import com.azure.core.annotation.ServiceMethod;
import com.azure.core.implementation.util.FluxUtil;
import com.azure.core.util.Context;
import com.azure.core.util.logging.ClientLogger;
import com.azure.core.util.polling.LongRunningOperationStatus;
import com.azure.core.util.polling.PollResponse;
import com.azure.core.util.polling.PollerFlux;
import com.azure.core.util.polling.PollingContext;
import com.azure.security.keyvault.secrets.models.DeletedSecret;
import com.azure.security.keyvault.secrets.models.KeyVaultSecret;
import com.azure.security.keyvault.secrets.models.SecretProperties;
import reactor.core.publisher.Flux;
import reactor.core.publisher.Mono;

import java.net.HttpURLConnection;
import java.net.URL;
import java.time.Duration;
import java.time.OffsetDateTime;
import java.util.Objects;
import java.util.function.Function;

import com.azure.core.exception.ResourceNotFoundException;
import com.azure.core.exception.ResourceModifiedException;
import com.azure.core.exception.HttpRequestException;

import static com.azure.core.implementation.util.FluxUtil.monoError;
import static com.azure.core.implementation.util.FluxUtil.withContext;

/**
 * The SecretAsyncClient provides asynchronous methods to manage {@link KeyVaultSecret secrets} in the Azure Key Vault. The
 * client supports creating, retrieving, updating, deleting, purging, backing up, restoring, and listing the {@link
 * KeyVaultSecret secrets}. The client also supports listing {@link DeletedSecret deleted secrets} for a soft-delete enabled
 * Azure Key Vault.
 *
 * <p><strong>Construct the async client</strong></p>
 * {@codesnippet com.azure.security.keyvault.secrets.async.secretclient.construct}
 *
 * @see SecretClientBuilder
 * @see PagedFlux
 */
@ServiceClient(builder = SecretClientBuilder.class, isAsync = true, serviceInterfaces = SecretService.class)
public final class SecretAsyncClient {
    static final String API_VERSION = "7.0";
    static final String ACCEPT_LANGUAGE = "en-US";
    static final int DEFAULT_MAX_PAGE_RESULTS = 25;
    static final String CONTENT_TYPE_HEADER_VALUE = "application/json";
    static final String KEY_VAULT_SCOPE = "https://vault.azure.net/.default";

    private final String vaultUrl;
    private final SecretService service;
    private final ClientLogger logger = new ClientLogger(SecretAsyncClient.class);

    /**
     * Creates a SecretAsyncClient that uses {@code pipeline} to service requests
     *
     * @param vaultUrl URL for the Azure KeyVault service.
     * @param pipeline HttpPipeline that the HTTP requests and responses flow through.
     * @param version {@link SecretServiceVersion} of the service to be used when making requests.
     */
    SecretAsyncClient(URL vaultUrl, HttpPipeline pipeline, SecretServiceVersion version) {
        Objects.requireNonNull(vaultUrl,
            KeyVaultErrorCodeStrings.getErrorString(KeyVaultErrorCodeStrings.VAULT_END_POINT_REQUIRED));
        this.vaultUrl = vaultUrl.toString();
        this.service = RestProxy.create(SecretService.class, pipeline);
    }

    /**
     * Gets the vault endpoint url to which service requests are sent to.
     * @return the vault endpoint url.
     */
    public String getVaultUrl() {
        return vaultUrl;
    }

    /**
     * Adds a secret to the key vault if it does not exist. If the named secret exists, a new version of the secret is
     * created. This operation requires the {@code secrets/set} permission.
     *
     * <p>The {@link SecretProperties#getExpiresOn() expires}, {@link SecretProperties#getContentType() contentType},
     * and {@link SecretProperties#getNotBefore() notBefore} values in {@code secret} are optional.
     * If not specified, {@link SecretProperties#isEnabled() enabled} is set to true by key vault.</p>
     *
     * <p><strong>Code sample</strong></p>
     * <p>Creates a new secret which activates in one day and expires in one year. Subscribes to the call asynchronously
     * and prints out the newly created secret details when a response is received.</p>
     *
     * {@codesnippet com.azure.keyvault.secrets.secretclient.setSecret#secret}
     *
     * @param secret The Secret object containing information about the secret and its properties. The properties
     *     {@link KeyVaultSecret#getName() secret.name} and {@link KeyVaultSecret#getValue() secret.value} cannot be
     *     null.
     * @return A {@link Mono} containing the {@link KeyVaultSecret created secret}.
     * @throws NullPointerException if {@code secret} is {@code null}.
     * @throws ResourceModifiedException if {@code secret} is malformed.
     * @throws HttpRequestException if {@link KeyVaultSecret#getName()  name} or {@link KeyVaultSecret#getValue() value}
     *      is an empty string.
     */
    @ServiceMethod(returns = ReturnType.SINGLE)
    public Mono<KeyVaultSecret> setSecret(KeyVaultSecret secret) {
        try {
            return setSecretWithResponse(secret).flatMap(FluxUtil::toMono);
        } catch (RuntimeException ex) {
            return monoError(logger, ex);
        }
    }

    /**
     * Adds a secret to the key vault if it does not exist. If the named secret exists, a new version of the secret is
     * created. This operation requires the {@code secrets/set} permission.
     *
     * <p>The {@link SecretProperties#getExpiresOn() expires}, {@link SecretProperties#getContentType() contentType},
     * and {@link SecretProperties#getNotBefore() notBefore} values in {@code secret} are optional.
     * If not specified, {@link SecretProperties#isEnabled() enabled} is set to true by key vault.</p>
     *
     * <p><strong>Code sample</strong></p>
     * <p>Creates a new secret which activates in one day and expires in one year. Subscribes to the call asynchronously
     * and prints out the newly created secret details when a response is received.</p>
     *
     * {@codesnippet com.azure.keyvault.secrets.secretclient.setSecretWithResponse#secret}
     *
     * @param secret The Secret object containing information about the secret and its properties. The properties
     *     {@link KeyVaultSecret#getName() secret.name} and {@link KeyVaultSecret#getValue() secret.value} cannot be
     *     null.
     * @return A {@link Mono} containing a {@link Response} whose {@link Response#getValue() value} contains the {@link
     *     KeyVaultSecret created secret}.
     * @throws NullPointerException if {@code secret} is {@code null}.
     * @throws ResourceModifiedException if {@code secret} is malformed.
     * @throws HttpRequestException if {@link KeyVaultSecret#getName() name} or {@link KeyVaultSecret#getValue() value}
     *      is an empty string.
     */
    @ServiceMethod(returns = ReturnType.SINGLE)
    public Mono<Response<KeyVaultSecret>> setSecretWithResponse(KeyVaultSecret secret) {
        try {
            return withContext(context -> setSecretWithResponse(secret, context));
        } catch (RuntimeException ex) {
            return monoError(logger, ex);
        }
    }

    Mono<Response<KeyVaultSecret>> setSecretWithResponse(KeyVaultSecret secret, Context context) {
        Objects.requireNonNull(secret, "The Secret input parameter cannot be null.");
        SecretRequestParameters parameters = new SecretRequestParameters()
            .setValue(secret.getValue())
            .setTags(secret.getProperties().getTags())
            .setContentType(secret.getProperties().getContentType())
            .setSecretAttributes(new SecretRequestAttributes(secret.getProperties()));

        return service.setSecret(vaultUrl, secret.getName(), API_VERSION, ACCEPT_LANGUAGE, parameters,
            CONTENT_TYPE_HEADER_VALUE, context)
            .doOnRequest(ignored -> logger.info("Setting secret - {}", secret.getName()))
            .doOnSuccess(response -> logger.info("Set secret - {}", response.getValue().getName()))
            .doOnError(error -> logger.warning("Failed to set secret - {}", secret.getName(), error));
    }

    /**
     * Adds a secret to the key vault if it does not exist. If the named secret exists, a new version of the secret is
     * created. This operation requires the {@code secrets/set} permission.
     *
     * <p><strong>Code sample</strong></p>
     * <p>Creates a new secret in the key vault. Subscribes to the call asynchronously and prints out
     * the newly created secret details when a response is received.</p>
     * {@codesnippet com.azure.keyvault.secrets.secretclient.setSecret#string-string}
     *
     * @param name The name of the secret. It is required and cannot be null.
     * @param value The value of the secret. It is required and cannot be null.
     * @return A {@link Mono} containing the {@link KeyVaultSecret created secret}.
     * @throws ResourceModifiedException if invalid {@code name} or {@code value} are specified.
     * @throws HttpRequestException if {@code name} or {@code value} is empty string.
     */
    @ServiceMethod(returns = ReturnType.SINGLE)
    public Mono<KeyVaultSecret> setSecret(String name, String value) {
        try {
            return withContext(context -> setSecretWithResponse(name, value, context)).flatMap(FluxUtil::toMono);
        } catch (RuntimeException ex) {
            return monoError(logger, ex);
        }
    }

    Mono<Response<KeyVaultSecret>> setSecretWithResponse(String name, String value, Context context) {
        SecretRequestParameters parameters = new SecretRequestParameters().setValue(value);
        return service.setSecret(vaultUrl, name, API_VERSION, ACCEPT_LANGUAGE, parameters, CONTENT_TYPE_HEADER_VALUE,
            context)
            .doOnRequest(ignored -> logger.info("Setting secret - {}", name))
            .doOnSuccess(response -> logger.info("Set secret - {}", response.getValue().getName()))
            .doOnError(error -> logger.warning("Failed to set secret - {}", name, error));
    }

    /**
     * Gets the specified secret with specified version from the key vault. This operation requires the
     * {@code secrets/get} permission.
     *
     * <p><strong>Code sample</strong></p>
     * <p>Gets a specific version of the secret in the key vault. Subscribes to the call
     * asynchronously and prints out the returned secret details when a response is received.</p>
     *
     * {@codesnippet com.azure.keyvault.secrets.secretclient.getSecret#string-string}
     *
     * @param name The name of the secret, cannot be null.
     * @param version The version of the secret to retrieve. If this is an empty string or null, this
     *     call is equivalent to calling {@link #getSecret(String)}, with the latest version being
     *     retrieved.
     * @return A {@link Mono} containing a {@link Response} whose {@link Response#getValue() value}
     *     contains the requested {@link KeyVaultSecret secret}.
     * @throws ResourceNotFoundException when a secret with {@code name} and {@code version} doesn't
     *     exist in the key vault.
     * @throws HttpRequestException if {@code name}  name} or {@code version} is empty string.
     */
    @ServiceMethod(returns = ReturnType.SINGLE)
    public Mono<KeyVaultSecret> getSecret(String name, String version) {
        try {
            return getSecretWithResponse(name, version).flatMap(FluxUtil::toMono);
        } catch (RuntimeException ex) {
            return monoError(logger, ex);
        }
    }

    /**
     * Gets the specified secret with specified version from the key vault. This operation requires the
     * {@code secrets/get} permission.
     *
     * <p><strong>Code sample</strong></p>
     * <p>Gets a specific version of the secret in the key vault. Subscribes to the call asynchronously and prints out
     * the returned secret details when a response is received.</p>
     * {@codesnippet com.azure.keyvault.secrets.secretclient.getSecretWithResponse#string-string}
     *
     * @param name The name of the secret, cannot be null.
     * @param version The version of the secret to retrieve. If this is an empty string or null, this call is equivalent
     *     to calling {@link #getSecret(String)}, with the latest version being retrieved.
     * @return A {@link Mono} containing a {@link Response} whose {@link Response#getValue() value} contains the
     *     requested {@link KeyVaultSecret secret}.
     * @throws ResourceNotFoundException when a secret with {@code name} and {@code version} doesn't exist in the key
     *     vault.
     * @throws HttpRequestException if {@code name}  name} or {@code version} is empty string.
     */
    @ServiceMethod(returns = ReturnType.SINGLE)
    public Mono<Response<KeyVaultSecret>> getSecretWithResponse(String name, String version) {
        try {
            return withContext(context -> getSecretWithResponse(name, version, context));
        } catch (RuntimeException ex) {
            return monoError(logger, ex);
        }
    }

    Mono<Response<KeyVaultSecret>> getSecretWithResponse(String name, String version, Context context) {
        return service.getSecret(vaultUrl, name, version == null ? "" : version, API_VERSION, ACCEPT_LANGUAGE,
            CONTENT_TYPE_HEADER_VALUE, context)
            .doOnRequest(ignoredValue -> logger.info("Retrieving secret - {}", name))
            .doOnSuccess(response -> logger.info("Retrieved secret - {}", response.getValue().getName()))
            .doOnError(error -> logger.warning("Failed to get secret - {}", name, error));
    }

    /**
     * Gets the latest version of the specified secret from the key vault. This operation requires the
     * {@code secrets/get} permission.
     *
     * <p><strong>Code sample</strong></p>
     * <p>Gets latest version of the secret in the key vault. Subscribes to the call asynchronously and prints out the
     * returned secret details when a response is received.</p>
     * {@codesnippet com.azure.keyvault.secrets.secretclient.getSecret#string}
     *
     * @param name The name of the secret.
     * @return A {@link Mono} containing the requested {@link KeyVaultSecret secret}.
     * @throws ResourceNotFoundException when a secret with {@code name} doesn't exist in the key vault.
     * @throws HttpRequestException if {@code name} is empty string.
     */
    @ServiceMethod(returns = ReturnType.SINGLE)
    public Mono<KeyVaultSecret> getSecret(String name) {
        try {
            return getSecretWithResponse(name, "").flatMap(FluxUtil::toMono);
        } catch (RuntimeException ex) {
            return monoError(logger, ex);
        }
    }

    /**
     * Updates the attributes associated with the secret. The value of the secret in the key vault cannot be changed.
     * Only attributes populated in {@code secretProperties} are changed. Attributes not specified in the request are
     * not changed. This operation requires the {@code secrets/set} permission.
     *
     * <p>The {@code secret} is required and its fields {@link SecretProperties#getName() name} and
     * {@link SecretProperties#getVersion() version} cannot be null.</p>
     *
     * <p><strong>Code sample</strong></p>
     * <p>Gets latest version of the secret, changes its {@link SecretProperties#setNotBefore(OffsetDateTime) notBefore}
     * time, and then updates it in the Azure Key Vault. Subscribes to the call asynchronously and prints out the
     * returned secret details when a response is received.</p>
     *
     * {@codesnippet com.azure.keyvault.secrets.secretclient.updateSecretProperties#secretProperties}
     *
     * @param secretProperties The {@link SecretProperties secret properties} object with updated properties.
     * @return A {@link Mono} containing the {@link SecretProperties updated secret}.
     * @throws NullPointerException if {@code secret} is {@code null}.
     * @throws ResourceNotFoundException when a secret with {@link SecretProperties#getName() name} and {@link
     *     SecretProperties#getVersion() version} doesn't exist in the key vault.
     * @throws HttpRequestException if {@link SecretProperties#getName() name} or
     *     {@link SecretProperties#getVersion() version} is an empty string.
     */
    @ServiceMethod(returns = ReturnType.SINGLE)
    public Mono<SecretProperties> updateSecretProperties(SecretProperties secretProperties) {
        try {
            return updateSecretPropertiesWithResponse(secretProperties).flatMap(FluxUtil::toMono);
        } catch (RuntimeException ex) {
            return monoError(logger, ex);
        }
    }

    /**
     * Updates the attributes associated with the secret. The value of the secret in the key vault cannot be changed.
     * Only attributes populated in {@code secretProperties} are changed. Attributes not specified in the request are
     * not changed. This operation requires the {@code secrets/set} permission.
     *
     * <p><strong>Code sample</strong></p>
     * <p>Gets latest version of the secret, changes its {@link SecretProperties#setNotBefore(OffsetDateTime) notBefore}
     * time, and then updates it in the Azure Key Vault. Subscribes to the call asynchronously and prints out the
     * returned secret details when a response is received.</p>
     *
     * {@codesnippet com.azure.keyvault.secrets.secretclient.updateSecretPropertiesWithResponse#secretProperties}
     *
     * <p>The {@code secret} is required and its fields {@link SecretProperties#getName() name} and
     * {@link SecretProperties#getVersion() version} cannot be null.</p>
     *
     * @param secretProperties The {@link SecretProperties secret properties} object with updated properties.
     * @return A {@link Mono} containing a {@link Response} whose {@link Response#getValue() value} contains the {@link
     *     SecretProperties updated secret}.
     * @throws NullPointerException if {@code secret} is {@code null}.
     * @throws ResourceNotFoundException when a secret with {@link SecretProperties#getName() name} and {@link
     *     SecretProperties#getVersion() version} doesn't exist in the key vault.
     * @throws HttpRequestException if {@link SecretProperties#getName() name} or
     *     {@link SecretProperties#getVersion() version} is empty string.
     */
    @ServiceMethod(returns = ReturnType.SINGLE)
    public Mono<Response<SecretProperties>> updateSecretPropertiesWithResponse(SecretProperties secretProperties) {
        try {
            return withContext(context -> updateSecretPropertiesWithResponse(secretProperties, context));
        } catch (RuntimeException ex) {
            return monoError(logger, ex);
        }
    }

    Mono<Response<SecretProperties>> updateSecretPropertiesWithResponse(SecretProperties secretProperties, Context context) {
        Objects.requireNonNull(secretProperties, "The secret properties input parameter cannot be null.");
        SecretRequestParameters parameters = new SecretRequestParameters()
            .setTags(secretProperties.getTags())
            .setContentType(secretProperties.getContentType())
            .setSecretAttributes(new SecretRequestAttributes(secretProperties));

        return service.updateSecret(vaultUrl, secretProperties.getName(), secretProperties.getVersion(), API_VERSION, ACCEPT_LANGUAGE,
            parameters, CONTENT_TYPE_HEADER_VALUE, context)
            .doOnRequest(ignored -> logger.info("Updating secret - {}", secretProperties.getName()))
            .doOnSuccess(response -> logger.info("Updated secret - {}", response.getValue().getName()))
            .doOnError(error -> logger.warning("Failed to update secret - {}", secretProperties.getName(), error));
    }

    /**
     * Deletes a secret from the key vault. If soft-delete is enabled on the key vault then the secret is placed in the
     * deleted state and for permanent deletion, needs to be purged. Otherwise, the secret is permanently deleted.
     * All versions of a secret are deleted. This cannot be applied to individual versions of a secret.
     * This operation requires the {@code secrets/delete} permission.
     *
     * <p><strong>Code sample</strong></p>
     * <p>Deletes the secret in the Azure Key Vault. Subscribes to the call asynchronously and prints out the deleted
     * secret details when a response is received.</p>
     * {@codesnippet com.azure.keyvault.secrets.secretclient.deleteSecret#string}
     *
     * @param name The name of the secret to be deleted.
     * @return A {@link PollerFlux} to poll on and retrieve {@link DeletedSecret deleted secret}.
     * @throws ResourceNotFoundException when a secret with {@code name} doesn't exist in the key vault.
     * @throws HttpRequestException when a secret with {@code name} is empty string.
     */
    @ServiceMethod(returns = ReturnType.SINGLE)
    public PollerFlux<DeletedSecret, Void> beginDeleteSecret(String name) {
        return new PollerFlux<>(Duration.ofSeconds(1),
            activationOperation(name),
            createPollOperation(name),
            (pollingContext, firstResponse) -> Mono.empty(),
            (pollingContext) -> Mono.empty());
    }

    private Function<PollingContext<DeletedSecret>, Mono<DeletedSecret>> activationOperation(String name) {
        return (pollingContext) -> withContext(context -> deleteSecretWithResponse(name, context)
            .flatMap(deletedSecretResponse -> Mono.just(deletedSecretResponse.getValue())));
    }

    /*
    Polling operation to poll on create delete key operation status.
    */
    private Function<PollingContext<DeletedSecret>, Mono<PollResponse<DeletedSecret>>> createPollOperation(String keyName) {
        return pollingContext ->
            withContext(context -> service.getDeletedSecretPoller(vaultUrl, keyName, API_VERSION, ACCEPT_LANGUAGE, CONTENT_TYPE_HEADER_VALUE, context)
                .flatMap(deletedSecretResponse -> {
                    if (deletedSecretResponse.getStatusCode() == HttpURLConnection.HTTP_NOT_FOUND) {
                        return Mono.defer(() -> Mono.just(new PollResponse<DeletedSecret>(LongRunningOperationStatus.IN_PROGRESS,
                                pollingContext.getLatestResponse().getValue())));
                    }
                    return Mono.defer(() -> Mono.just(new PollResponse<>(LongRunningOperationStatus.SUCCESSFULLY_COMPLETED,
                            deletedSecretResponse.getValue())));
                })
                // This means either vault has soft-delete disabled or permission is not granted for the get deleted key operation.
                // In both cases deletion operation was successful when activation operation succeeded before reaching here.
                .onErrorReturn(new PollResponse<>(LongRunningOperationStatus.SUCCESSFULLY_COMPLETED,
                    pollingContext.getLatestResponse().getValue())));
    }

    Mono<Response<DeletedSecret>> deleteSecretWithResponse(String name, Context context) {
        return service.deleteSecret(vaultUrl, name, API_VERSION, ACCEPT_LANGUAGE, CONTENT_TYPE_HEADER_VALUE, context)
            .doOnRequest(ignored -> logger.info("Deleting secret - {}", name))
            .doOnSuccess(response -> logger.info("Deleted secret - {}", response.getValue().getName()))
            .doOnError(error -> logger.warning("Failed to delete secret - {}", name, error));
    }

    /**
     * Gets a secret that has been deleted for a soft-delete enabled key vault. This operation requires the
     * {@code secrets/list} permission.
     *
     * <p><strong>Code sample</strong></p>
     * <p>Gets the deleted secret from the key vault <b>enabled for soft-delete</b>. Subscribes to the call
     * asynchronously and prints out the deleted secret details when a response is received.</p>
     *
     * {@codesnippet com.azure.keyvault.secrets.secretclient.getDeletedSecret#string}
     *
     * @param name The name of the deleted secret.
     * @return A {@link Mono} containing the {@link DeletedSecret deleted secret}.
     * @throws ResourceNotFoundException when a secret with {@code name} doesn't exist in the key vault.
     * @throws HttpRequestException when a secret with {@code name} is empty string.
     */
    @ServiceMethod(returns = ReturnType.SINGLE)
    public Mono<DeletedSecret> getDeletedSecret(String name) {
        try {
            return getDeletedSecretWithResponse(name).flatMap(FluxUtil::toMono);
        } catch (RuntimeException ex) {
            return monoError(logger, ex);
        }
    }

    /**
     * Gets a secret that has been deleted for a soft-delete enabled key vault. This operation requires the
     * {@code secrets/list} permission.
     *
     * <p><strong>Code sample</strong></p>
     * <p>Gets the deleted secret from the key vault <b>enabled for soft-delete</b>. Subscribes to the call
     * asynchronously and prints out the deleted secret details when a response is received.</p>
     *
     * {@codesnippet com.azure.keyvault.secrets.secretclient.getDeletedSecretWithResponse#string}
     *
     * @param name The name of the deleted secret.
     * @return A {@link Mono} containing a {@link Response} whose {@link Response#getValue() value} contains the
     *     {@link DeletedSecret deleted secret}.
     * @throws ResourceNotFoundException when a secret with {@code name} doesn't exist in the key vault.
     * @throws HttpRequestException when a secret with {@code name} is empty string.
     */
    @ServiceMethod(returns = ReturnType.SINGLE)
    public Mono<Response<DeletedSecret>> getDeletedSecretWithResponse(String name) {
        try {
            return withContext(context -> getDeletedSecretWithResponse(name, context));
        } catch (RuntimeException ex) {
            return monoError(logger, ex);
        }
    }

    Mono<Response<DeletedSecret>> getDeletedSecretWithResponse(String name, Context context) {
        return service.getDeletedSecret(vaultUrl, name, API_VERSION, ACCEPT_LANGUAGE, CONTENT_TYPE_HEADER_VALUE,
            context)
            .doOnRequest(ignored -> logger.info("Retrieving deleted secret - {}", name))
            .doOnSuccess(response -> logger.info("Retrieved deleted secret - {}", response.getValue().getName()))
            .doOnError(error -> logger.warning("Failed to retrieve deleted secret - {}", name, error));
    }

    /**
     * Permanently removes a deleted secret, without the possibility of recovery. This operation can only be performed
     * on a <b>soft-delete enabled</b>. This operation requires the {@code secrets/purge} permission.
     *
     * <p><strong>Code sample</strong></p>
     * <p>Purges the deleted secret from the key vault enabled for <b>soft-delete</b>. Subscribes to the call
     * asynchronously and prints out the status code from the server response when a response is received.</p>
     *
     * {@codesnippet com.azure.keyvault.secrets.secretclient.purgeDeletedSecret#string}
     *
     * @param name The name of the secret.
     * @return An empty {@link Mono}.
     * @throws ResourceNotFoundException when a secret with {@code name} doesn't exist in the key vault.
     * @throws HttpRequestException when a secret with {@code name} is empty string.
     */
    @ServiceMethod(returns = ReturnType.SINGLE)
    public Mono<Void> purgeDeletedSecret(String name) {
        try {
            return purgeDeletedSecretWithResponse(name).flatMap(FluxUtil::toMono);
        } catch (RuntimeException ex) {
            return monoError(logger, ex);
        }
    }

    /**
     * Permanently removes a deleted secret, without the possibility of recovery. This operation can only be enabled on
     * a soft-delete enabled vault. This operation requires the {@code secrets/purge} permission.
     *
     * <p><strong>Code sample</strong></p>
     * <p>Purges the deleted secret from the key vault enabled for soft-delete. Subscribes to the call
     * asynchronously and prints out the status code from the server response when a response is received.</p>
     *
     * {@codesnippet com.azure.keyvault.secrets.secretclient.purgeDeletedSecretWithResponse#string}
     *
     * @param name The name of the secret.
     * @return A {@link Mono} containing a Response containing status code and HTTP headers.
     * @throws ResourceNotFoundException when a secret with {@code name} doesn't exist in the key vault.
     * @throws HttpRequestException when a secret with {@code name} is empty string.
     */
    @ServiceMethod(returns = ReturnType.SINGLE)
    public Mono<Response<Void>> purgeDeletedSecretWithResponse(String name) {
        try {
            return withContext(context -> purgeDeletedSecretWithResponse(name, context));
        } catch (RuntimeException ex) {
            return monoError(logger, ex);
        }
    }

    Mono<Response<Void>> purgeDeletedSecretWithResponse(String name, Context context) {
        return service.purgeDeletedSecret(vaultUrl, name, API_VERSION, ACCEPT_LANGUAGE, CONTENT_TYPE_HEADER_VALUE,
            context)
            .doOnRequest(ignored -> logger.info("Purging deleted secret - {}", name))
            .doOnSuccess(response -> logger.info("Purged deleted secret - {}", name))
            .doOnError(error -> logger.warning("Failed to purge deleted secret - {}", name, error));
    }

    /**
     * Recovers the deleted secret in the key vault to its latest version. Can only be performed on a <b>soft-delete
     * enabled</b> vault. This operation requires the {@code secrets/recover} permission.
     *
     * <p><strong>Code sample</strong></p>
     * <p>Recovers the deleted secret from the key vault enabled for <b>soft-delete</b>. Subscribes to the call
     * asynchronously and prints out the recovered secret details when a response is received.</p>
     *
     * {@codesnippet com.azure.keyvault.secrets.secretclient.recoverDeletedSecret#string}
     *
     * @param name The name of the deleted secret to be recovered.
     * @return A {@link PollerFlux} to poll on and retrieve the {@link KeyVaultSecret recovered secret}.
     * @throws ResourceNotFoundException when a secret with {@code name} doesn't exist in the key vault.
     * @throws HttpRequestException when a secret with {@code name} is empty string.
     */
    @ServiceMethod(returns = ReturnType.SINGLE)
    public PollerFlux<KeyVaultSecret, Void> beginRecoverDeletedSecret(String name) {
        return new PollerFlux<>(Duration.ofSeconds(1),
<<<<<<< HEAD
            recoverActivationOperation(name),
            createRecoverPollOperation(name),
            (pollerContext, firstResponse) -> Mono.empty(),
            null);
=======
                recoverActivationOperation(name),
                createRecoverPollOperation(name),
                (pollerContext, firstResponse) -> Mono.empty(),
                (pollingContext) -> Mono.empty());
>>>>>>> 2e26994c
    }

    private Function<PollingContext<KeyVaultSecret>, Mono<KeyVaultSecret>> recoverActivationOperation(String name) {
        return (pollingContext) -> withContext(context -> recoverDeletedSecretWithResponse(name, context)
            .flatMap(keyResponse -> Mono.just(keyResponse.getValue())));
    }

    /*
    Polling operation to poll on create delete key operation status.
    */
    private Function<PollingContext<KeyVaultSecret>, Mono<PollResponse<KeyVaultSecret>>> createRecoverPollOperation(String secretName) {
        return pollingContext ->
            withContext(context -> service.getSecretPoller(vaultUrl, secretName, "", API_VERSION, ACCEPT_LANGUAGE, CONTENT_TYPE_HEADER_VALUE, context)
                .flatMap(secretResponse -> {
                    PollResponse<KeyVaultSecret> prePollResponse = pollingContext.getLatestResponse();
                    if (secretResponse.getStatusCode() == 404) {
                        return Mono.defer(() -> Mono.just(new PollResponse<>(LongRunningOperationStatus.IN_PROGRESS, prePollResponse.getValue())));
                    }
                    return Mono.defer(() -> Mono.just(new PollResponse<>(LongRunningOperationStatus.SUCCESSFULLY_COMPLETED, secretResponse.getValue())));
                }))
                // This means permission is not granted for the get deleted key operation.
                // In both cases deletion operation was successful when activation operation succeeded before reaching here.
                .onErrorReturn(new PollResponse<>(LongRunningOperationStatus.SUCCESSFULLY_COMPLETED, pollingContext.getLatestResponse().getValue()));
    }

    Mono<Response<KeyVaultSecret>> recoverDeletedSecretWithResponse(String name, Context context) {
        return service.recoverDeletedSecret(vaultUrl, name, API_VERSION, ACCEPT_LANGUAGE, CONTENT_TYPE_HEADER_VALUE,
            context)
            .doOnRequest(ignored -> logger.info("Recovering deleted secret - {}", name))
            .doOnSuccess(response -> logger.info("Recovered deleted secret - {}", response.getValue().getName()))
            .doOnError(error -> logger.warning("Failed to recover deleted secret - {}", name, error));
    }

    /**
     * Requests a backup of the secret be downloaded to the client. All versions of the secret will be downloaded. This
     * operation requires the {@code secrets/backup} permission.
     *
     * <p><strong>Code sample</strong></p>
     * <p>Backs up the secret from the key vault. Subscribes to the call asynchronously and prints out
     * the length of the secret's backup byte array returned in the response.</p>
     *
     * {@codesnippet com.azure.keyvault.secrets.secretclient.backupSecret#string}
     *
     * @param name The name of the secret.
     * @return A {@link Mono} containing the backed up secret blob.
     * @throws ResourceNotFoundException when a secret with {@code name} doesn't exist in the key vault.
     * @throws HttpRequestException when a secret with {@code name} is empty string.
     */
    @ServiceMethod(returns = ReturnType.SINGLE)
    public Mono<byte[]> backupSecret(String name) {
        try {
            return backupSecretWithResponse(name).flatMap(FluxUtil::toMono);
        } catch (RuntimeException ex) {
            return monoError(logger, ex);
        }
    }

    /**
     * Requests a backup of the secret be downloaded to the client. All versions of the secret will be downloaded. This
     * operation requires the {@code secrets/backup} permission.
     *
     * <p><strong>Code sample</strong></p>
     * <p>Backs up the secret from the key vault. Subscribes to the call asynchronously and prints out
     * the length of the secret's backup byte array returned in the response.</p>
     *
     * {@codesnippet com.azure.keyvault.secrets.secretclient.backupSecretWithResponse#string}
     *
     * @param name The name of the secret.
     * @return A {@link Mono} containing a {@link Response} whose {@link Response#getValue() value}
     *     contains the backed up secret blob.
     * @throws ResourceNotFoundException when a secret with {@code name} doesn't exist in the key
     *     vault.
     * @throws HttpRequestException when a secret with {@code name} is empty string.
     */
    @ServiceMethod(returns = ReturnType.SINGLE)
    public Mono<Response<byte[]>> backupSecretWithResponse(String name) {
        try {
            return withContext(context -> backupSecretWithResponse(name, context));
        } catch (RuntimeException ex) {
            return monoError(logger, ex);
        }
    }

    Mono<Response<byte[]>> backupSecretWithResponse(String name, Context context) {
        return service.backupSecret(vaultUrl, name, API_VERSION, ACCEPT_LANGUAGE, CONTENT_TYPE_HEADER_VALUE, context)
            .doOnRequest(ignored -> logger.info("Backing up secret - {}", name))
            .doOnSuccess(response -> logger.info("Backed up secret - {}", name))
            .doOnError(error -> logger.warning("Failed to back up secret - {}", name, error))
            .flatMap(base64URLResponse -> Mono.just(new SimpleResponse<byte[]>(base64URLResponse.getRequest(),
                base64URLResponse.getStatusCode(), base64URLResponse.getHeaders(), base64URLResponse.getValue().getValue())));
    }

    /**
     * Restores a backed up secret, and all its versions, to a vault. This operation requires the
     * {@code secrets/restore} permission.
     *
     * <p><strong>Code sample</strong></p>
     * <p>Restores the secret in the key vault from its backup. Subscribes to the call asynchronously
     * and prints out the restored secret details when a response is received.</p>
     *
     * {@codesnippet com.azure.keyvault.secrets.secretclient.restoreSecret#byte}
     *
     * @param backup The backup blob associated with the secret.
     * @return A {@link Mono} containing the {@link KeyVaultSecret restored secret}.
     * @throws ResourceModifiedException when {@code backup} blob is malformed.
     */
    @ServiceMethod(returns = ReturnType.SINGLE)
    public Mono<KeyVaultSecret> restoreSecretBackup(byte[] backup) {
        try {
            return restoreSecretBackupWithResponse(backup).flatMap(FluxUtil::toMono);
        } catch (RuntimeException ex) {
            return monoError(logger, ex);
        }
    }

    /**
     * Restores a backed up secret, and all its versions, to a vault. This operation requires the
     * {@code secrets/restore} permission.
     *
     * <p><strong>Code sample</strong></p>
     * <p>Restores the secret in the key vault from its backup. Subscribes to the call asynchronously
     * and prints out the restored secret details when a response is received.</p>
     *
     * {@codesnippet com.azure.keyvault.secrets.secretclient.restoreSecretWithResponse#byte}
     *
     * @param backup The backup blob associated with the secret.
     * @return A {@link Mono} containing a {@link Response} whose {@link Response#getValue() value}
     *     contains the {@link KeyVaultSecret restored secret}.
     * @throws ResourceModifiedException when {@code backup} blob is malformed.
     */
    @ServiceMethod(returns = ReturnType.SINGLE)
    public Mono<Response<KeyVaultSecret>> restoreSecretBackupWithResponse(byte[] backup) {
        try {
            return withContext(context -> restoreSecretBackupWithResponse(backup, context));
        } catch (RuntimeException ex) {
            return monoError(logger, ex);
        }
    }

    Mono<Response<KeyVaultSecret>> restoreSecretBackupWithResponse(byte[] backup, Context context) {
        SecretRestoreRequestParameters parameters = new SecretRestoreRequestParameters().setSecretBackup(backup);
        return service.restoreSecret(vaultUrl, API_VERSION, ACCEPT_LANGUAGE, parameters, CONTENT_TYPE_HEADER_VALUE,
            context)
            .doOnRequest(ignored -> logger.info("Attempting to restore secret"))
            .doOnSuccess(response -> logger.info("Restored secret - {}", response.getValue().getName()))
            .doOnError(error -> logger.warning("Failed to restore secret", error));
    }

    /**
     * Lists secrets in the key vault. Each {@link SecretProperties secret} returned only has its identifier and
     * attributes populated. The secret values and their versions are not listed in the response.
     * This operation requires the {@code secrets/list} permission.
     *
     * <p><strong>Code sample</strong></p>
     * <p>The sample below fetches the all the secret properties in the vault. For each secret retrieved, makes a call
     * to {@link #getSecret(String, String) getSecret(String, String)} to get its value, and then prints it out.</p>
     *
     * {@codesnippet com.azure.keyvault.secrets.secretclient.listSecrets}
     *
     * @return A {@link PagedFlux} containing {@link SecretProperties properties} of all the secrets in the vault.
     */
    @ServiceMethod(returns = ReturnType.COLLECTION)
    public PagedFlux<SecretProperties> listPropertiesOfSecrets() {
        try {
            return new PagedFlux<>(
                () -> withContext(context -> listSecretsFirstPage(context)),
                continuationToken -> withContext(context -> listSecretsNextPage(continuationToken, context)));
        } catch (RuntimeException ex) {
            return new PagedFlux<>(() -> monoError(logger, ex));
        }
    }

    PagedFlux<SecretProperties> listPropertiesOfSecrets(Context context) {
        return new PagedFlux<>(
            () -> listSecretsFirstPage(context),
            continuationToken -> listSecretsNextPage(continuationToken, context));
    }

    /*
     * Gets attributes of all the secrets given by the {@code nextPageLink} that was retrieved from a call to
     * {@link SecretAsyncClient#listSecrets()}.
     *
     * @param continuationToken The {@link PagedResponse#nextLink()} from a previous, successful call to one of the
     * list operations.
     * @return A {@link Mono} of {@link PagedResponse<SecretProperties>} from the next page of results.
     */
    private Mono<PagedResponse<SecretProperties>> listSecretsNextPage(String continuationToken, Context context) {
        try {
            return service.getSecrets(vaultUrl, continuationToken, ACCEPT_LANGUAGE, CONTENT_TYPE_HEADER_VALUE, context)
                .doOnRequest(ignoredValue -> logger.info("Retrieving the next secrets page - Page {}", continuationToken))
                .doOnSuccess(response -> logger.info("Retrieved the next secrets page - Page {}", continuationToken))
                .doOnError(error -> logger.warning("Failed to retrieve the next secrets page - Page {}",
                    continuationToken, error));
        } catch (RuntimeException ex) {
            return monoError(logger, ex);
        }
    }

    /*
     * Calls the service and retrieve first page result. It makes one call and retrieve {@code
     * DEFAULT_MAX_PAGE_RESULTS} values.
     */
    private Mono<PagedResponse<SecretProperties>> listSecretsFirstPage(Context context) {
        try {
            return service.getSecrets(vaultUrl, DEFAULT_MAX_PAGE_RESULTS, API_VERSION, ACCEPT_LANGUAGE,
                CONTENT_TYPE_HEADER_VALUE, context)
                .doOnRequest(ignored -> logger.info("Listing secrets"))
                .doOnSuccess(response -> logger.info("Listed secrets"))
                .doOnError(error -> logger.warning("Failed to list secrets", error));
        } catch (RuntimeException ex) {
            return monoError(logger, ex);
        }
    }

    /**
     * Lists {@link DeletedSecret deleted secrets} of the key vault if it has enabled soft-delete. This operation
     * requires the {@code secrets/list} permission.
     *
     * <p><strong>Code sample</strong></p>
     * <p>Lists the deleted secrets in the key vault. Subscribes to the call asynchronously and prints out the
     * recovery id of each deleted secret when a response is received.</p>
     *
     * {@codesnippet com.azure.keyvault.secrets.secretclient.listDeletedSecrets}
     *
     * @return A {@link Flux} containing all of the {@link DeletedSecret deleted secrets} in the vault.
     */
    @ServiceMethod(returns = ReturnType.COLLECTION)
    public PagedFlux<DeletedSecret> listDeletedSecrets() {
        try {
            return new PagedFlux<>(
                () -> withContext(context -> listDeletedSecretsFirstPage(context)),
                continuationToken -> withContext(context -> listDeletedSecretsNextPage(continuationToken, context)));
        } catch (RuntimeException ex) {
            return new PagedFlux<>(() -> monoError(logger, ex));
        }
    }

    PagedFlux<DeletedSecret> listDeletedSecrets(Context context) {
        return new PagedFlux<>(
            () -> listDeletedSecretsFirstPage(context),
            continuationToken -> listDeletedSecretsNextPage(continuationToken, context));
    }

    /**
     * Gets attributes of all the secrets given by the {@code nextPageLink} that was retrieved from a call to
     * {@link SecretAsyncClient#listDeletedSecrets()}.
     *
     * @param continuationToken The {@link Page#getContinuationToken()} from a previous, successful call to one of the
     *     list operations.
     * @return A {@link Mono} of {@link PagedResponse} that contains {@link DeletedSecret} from the next page of
     * results.
     */
    private Mono<PagedResponse<DeletedSecret>> listDeletedSecretsNextPage(String continuationToken, Context context) {
        try {
            return service.getDeletedSecrets(vaultUrl, continuationToken, ACCEPT_LANGUAGE, CONTENT_TYPE_HEADER_VALUE,
                context)
                .doOnRequest(ignoredValue -> logger.info("Retrieving the next deleted secrets page - Page {}",
                    continuationToken))
                .doOnSuccess(response -> logger.info("Retrieved the next deleted secrets page - Page {}",
                    continuationToken))
                .doOnError(error -> logger.warning("Failed to retrieve the next deleted secrets page - Page {}",
                    continuationToken, error));
        } catch (RuntimeException ex) {
            return monoError(logger, ex);
        }
    }

    /*
     * Calls the service and retrieve first page result. It makes one call and retrieve {@code
     * DEFAULT_MAX_PAGE_RESULTS} values.
     */
    private Mono<PagedResponse<DeletedSecret>> listDeletedSecretsFirstPage(Context context) {
        try {
            return service.getDeletedSecrets(vaultUrl, DEFAULT_MAX_PAGE_RESULTS, API_VERSION, ACCEPT_LANGUAGE,
                CONTENT_TYPE_HEADER_VALUE, context)
                .doOnRequest(ignored -> logger.info("Listing deleted secrets"))
                .doOnSuccess(response -> logger.info("Listed deleted secrets"))
                .doOnError(error -> logger.warning("Failed to list deleted secrets", error));
        } catch (RuntimeException ex) {
            return monoError(logger, ex);
        }
    }

    /**
     * Lists all versions of the specified secret. Each {@link SecretProperties secret} returned only has its identifier
     * and attributes populated. The secret values and secret versions are not listed in the response.
     * This operation requires the {@code secrets/list} permission.
     *
     * <p><strong>Code sample</strong></p>
     * <p>The sample below fetches the all the versions of the given secret. For each version retrieved, makes a call
     * to {@link #getSecret(String, String) getSecret(String, String)} to get the version's value, and then prints it out.</p>
     *
     * {@codesnippet com.azure.keyvault.secrets.secretclient.listSecretVersions#string}
     *
     * @param name The name of the secret.
     * @return A {@link PagedFlux} containing {@link SecretProperties properties} of all the versions of the specified
     *     secret in the vault. Flux is empty if secret with {@code name} does not exist in key vault
     * @throws HttpRequestException when a secret with {@code name} is empty string.
     */
    @ServiceMethod(returns = ReturnType.COLLECTION)
    public PagedFlux<SecretProperties> listPropertiesOfSecretVersions(String name) {
        try {
            return new PagedFlux<>(
                () -> withContext(context -> listSecretVersionsFirstPage(name, context)),
                continuationToken -> withContext(context -> listSecretVersionsNextPage(continuationToken, context)));
        } catch (RuntimeException ex) {
            return new PagedFlux<>(() -> monoError(logger, ex));
        }
    }

    PagedFlux<SecretProperties> listPropertiesOfSecretVersions(String name, Context context) {
        return new PagedFlux<>(
            () -> listSecretVersionsFirstPage(name, context),
            continuationToken -> listSecretVersionsNextPage(continuationToken, context));
    }

    /*
     * Gets attributes of all the secrets versions given by the {@code nextPageLink} that was retrieved from a call to
     * {@link SecretAsyncClient#listSecretVersions()}.
     *
     * @param continuationToken The {@link PagedResponse#nextLink()} from a previous, successful call to one of the
     * list operations.
     *
     * @return A {@link Mono} of {@link PagedResponse<SecretProperties>} from the next page of results.
     */
    private Mono<PagedResponse<SecretProperties>> listSecretVersionsNextPage(String continuationToken, Context context) {
        try {
            return service.getSecrets(vaultUrl, continuationToken, ACCEPT_LANGUAGE, CONTENT_TYPE_HEADER_VALUE, context)
                .doOnRequest(ignoredValue -> logger.info("Retrieving the next secrets versions page - Page {}",
                    continuationToken))
                .doOnSuccess(response -> logger.info("Retrieved the next secrets versions page - Page {}",
                    continuationToken))
                .doOnError(error -> logger.warning("Failed to retrieve the next secrets versions page - Page {}",
                    continuationToken, error));
        } catch (RuntimeException ex) {
            return monoError(logger, ex);
        }
    }

    /*
     * Calls the service and retrieve first page result. It makes one call and retrieve {@code
     * DEFAULT_MAX_PAGE_RESULTS} values.
     */
    private Mono<PagedResponse<SecretProperties>> listSecretVersionsFirstPage(String name, Context context) {
        try {
            return service.getSecretVersions(vaultUrl, name, DEFAULT_MAX_PAGE_RESULTS, API_VERSION, ACCEPT_LANGUAGE,
                CONTENT_TYPE_HEADER_VALUE, context)
                .doOnRequest(ignored -> logger.info("Listing secret versions - {}", name))
                .doOnSuccess(response -> logger.info("Listed secret versions - {}", name))
                .doOnError(error -> logger.warning(String.format("Failed to list secret versions - {}", name), error));
        } catch (RuntimeException ex) {
            return monoError(logger, ex);
        }
    }
}<|MERGE_RESOLUTION|>--- conflicted
+++ resolved
@@ -384,10 +384,10 @@
     @ServiceMethod(returns = ReturnType.SINGLE)
     public PollerFlux<DeletedSecret, Void> beginDeleteSecret(String name) {
         return new PollerFlux<>(Duration.ofSeconds(1),
-            activationOperation(name),
-            createPollOperation(name),
-            (pollingContext, firstResponse) -> Mono.empty(),
-            (pollingContext) -> Mono.empty());
+                activationOperation(name),
+                createPollOperation(name),
+                (pollingContext, firstResponse) -> Mono.empty(),
+                (pollingContext) -> Mono.empty());
     }
 
     private Function<PollingContext<DeletedSecret>, Mono<DeletedSecret>> activationOperation(String name) {
@@ -553,17 +553,10 @@
     @ServiceMethod(returns = ReturnType.SINGLE)
     public PollerFlux<KeyVaultSecret, Void> beginRecoverDeletedSecret(String name) {
         return new PollerFlux<>(Duration.ofSeconds(1),
-<<<<<<< HEAD
-            recoverActivationOperation(name),
-            createRecoverPollOperation(name),
-            (pollerContext, firstResponse) -> Mono.empty(),
-            null);
-=======
                 recoverActivationOperation(name),
                 createRecoverPollOperation(name),
                 (pollerContext, firstResponse) -> Mono.empty(),
                 (pollingContext) -> Mono.empty());
->>>>>>> 2e26994c
     }
 
     private Function<PollingContext<KeyVaultSecret>, Mono<KeyVaultSecret>> recoverActivationOperation(String name) {
