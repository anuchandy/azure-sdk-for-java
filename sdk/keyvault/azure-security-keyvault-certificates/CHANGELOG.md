# Release History

## 4.5.8 (2023-11-20)

### Other Changes

<<<<<<< HEAD
=======
## 4.5.9 (2023-12-04)

### Other Changes

#### Dependency Updates

- Upgraded `azure-core-http-netty` from `1.13.10` to version `1.13.11`.
- Upgraded `azure-core` from `1.45.0` to version `1.45.1`.

## 4.5.8 (2023-11-20)

### Other Changes

#### Dependency Updates

- Upgraded `azure-core` from `1.44.1` to version `1.45.0`.
- Upgraded `azure-core-http-netty` from `1.13.9` to version `1.13.10`.

## 4.6.0-beta.1 (2023-11-09)

### Features Added
- Added support for service version `7.5-preview.1`.

>>>>>>> 94e3cac5
#### Dependency Updates

- Upgraded `azure-core` from `1.44.1` to version `1.45.0`.
- Upgraded `azure-core-http-netty` from `1.13.9` to version `1.13.10`.


## 4.5.7 (2023-10-20)

### Other Changes

#### Dependency Updates

- Upgraded `azure-core` from `1.43.0` to version `1.44.1`.
- Upgraded `azure-core-http-netty` from `1.13.7` to version `1.13.9`.


## 4.5.6 (2023-09-25)

### Bugs Fixed
- Fixed response code for certificate merging operations from `200` to the correct `201`. 
([#36260](https://github.com/Azure/azure-sdk-for-java/issues/36260))

#### Dependency Updates

- Upgraded `azure-core` from `1.42.0` to version `1.43.0`.
- Upgraded `azure-core-http-netty` from `1.13.6` to version `1.13.7`.

## 4.5.5 (2023-08-21)

### Other Changes

#### Dependency Updates

- Upgraded `azure-core` from `1.41.0` to version `1.42.0`.
- Upgraded `azure-core-http-netty` from `1.13.5` to version `1.13.6`.

## 4.5.4 (2023-07-25)

### Other Changes

#### Dependency Updates

- Upgraded `azure-core` from `1.40.0` to version `1.41.0`.
- Upgraded `azure-core-http-netty` from `1.13.4` to version `1.13.5`.

## 4.5.3 (2023-06-20)

### Other Changes

#### Dependency Updates

- Upgraded `azure-core` from `1.39.0` to version `1.40.0`.
- Upgraded `azure-core-http-netty` from `1.13.3` to version `1.13.4`.

## 4.5.2 (2023-05-23)

### Other Changes
- Migrate Test recordings to assets repo.

#### Dependency Updates

- Upgraded `azure-core-http-netty` from `1.13.2` to version `1.13.3`.
- Upgraded `azure-core` from `1.38.0` to version `1.39.0`.

## 4.5.1 (2023-04-20)

### Other Changes

- Test proxy server migration.
- Made all logger instances static.

#### Dependency Updates

- Upgraded `azure-core-http-netty` from `1.13.1` to version `1.13.2`.
- Upgraded `azure-core` from `1.37.0` to version `1.38.0`.

## 4.5.0 (2023-03-18)

### Features Added
- Added support for service version `7.4`.

### Other Changes
- Upgraded `azure-core-http-netty` from `1.13.0` to version `1.13.1`.
- Upgraded `azure-core` from `1.36.0` to version `1.37.0`.

## 4.4.4 (2023-02-16)

### Other Changes

#### Dependency Updates

- Upgraded `azure-core-http-netty` from `1.12.8` to version `1.13.0`.
- Upgraded `azure-core` from `1.35.0` to version `1.36.0`.

## 4.4.3 (2023-01-09)

### Other Changes

#### Dependency Updates
- Upgraded `azure-core` from `1.34.0` to version `1.35.0`.
- Upgraded `azure-core-http-netty` from `1.12.7` to version `1.12.8`.

## 4.4.2 (2022-11-10)

### Other Changes

#### Dependency Updates
- Upgraded `azure-core` from `1.33.0` to version `1.34.0`.
- Upgraded `azure-core-http-netty` from `1.12.6` to version `1.12.7`.

## 4.4.1 (2022-10-17)

### Other Changes

#### Dependency Updates
- Upgraded `azure-core` from `1.32.0` to version `1.33.0`.
- Upgraded `azure-core-http-netty` from `1.12.5` to version `1.12.6`.

## 4.4.0 (2022-09-20)

### Breaking Changes
- Made it so that we verify that the challenge resource matches the vault domain by default. This should affect few customers who can use the `disableChallengeResourceVerification()` method in client builders to disable this functionality. See https://aka.ms/azsdk/blog/vault-uri for more information.

### Other Changes

#### Dependency Updates

- Upgraded `azure-core` from `1.31.0` to version `1.32.0`.
- Upgraded `azure-core-http-netty` from `1.12.4` to version `1.12.5`.

## 4.3.5 (2022-08-15)

### Other Changes

#### Dependency Updates
- Upgraded `azure-core` dependency to `1.31.0`.
- Upgraded `azure-core-http-netty` dependency to `1.12.4`.

## 4.3.4 (2022-07-06)

### Other Changes

#### Dependency Updates
- Upgraded `azure-core` dependency to `1.30.0`.
- Upgraded `azure-core-http-netty` dependency to `1.12.3`.

## 4.3.3 (2022-06-10)

### Bugs Fixed
- Fixed an issue that caused the `organizationId` and `enabled` parameters not be sent to the Key Vault service when creating or updating a `CertificateIssuer`.

### Other Changes

#### Dependency Updates
- Upgraded `azure-core` dependency to `1.29.1`.
- Upgraded `azure-core-http-netty` dependency to `1.12.2`.

## 4.3.2 (2022-05-10)

### Other Changes

#### Dependency Updates
- Upgraded `azure-core` dependency to `1.28.0`.
- Upgraded `azure-core-http-netty` dependency to `1.12.0`.

## 4.3.1 (2022-04-08)

### Other Changes

#### Dependency Updates
- Upgraded `azure-core` dependency to `1.27.0`.
- Upgraded `azure-core-http-netty` dependency to `1.11.9`.

## 4.3.0 (2022-03-31)

### Features Added
- Added support for service version `7.3`.
- Implemented new traits (micro-interfaces) in `CertificateClientBuilder`. This makes the experience of using client builders more consistent across libraries in the Azure SDK for Java.

## 4.2.8 (2022-03-17)

### Other Changes

#### Dependency Updates
- Upgraded `azure-core` dependency to `1.26.0`
- Upgraded `azure-core-http-netty` dependency to `1.11.8`

## 4.3.0-beta.5 (2022-02-11)

### Features added
- Implemented new traits (micro-interfaces) in `CertificateClientBuilder`. This makes the experience of using client builders more consistent across libraries in the Azure SDK for Java.

### Other Changes

#### Dependency Updates
- Upgraded `azure-core` dependency to `1.25.0`
- Upgraded `azure-core-http-netty` dependency to `1.11.7`

## 4.2.7 (2022-02-11)

### Other Changes

#### Dependency Updates
- Upgraded `azure-core` dependency to `1.25.0`
- Upgraded `azure-core-http-netty` dependency to `1.11.7`

## 4.3.0-beta.4 (2022-01-13)

### Other Changes

#### Dependency Updates
- Upgraded `azure-core` dependency to `1.24.1`
- Upgraded `azure-core-http-netty` dependency to `1.11.6`

## 4.2.6 (2022-01-12)

### Other Changes

#### Dependency Updates
- Upgraded `azure-core` dependency to `1.24.1`
- Upgraded `azure-core-http-netty` dependency to `1.11.6`

## 4.3.0-beta.3 (2021-11-12)

### Features Added

- Added support for multi-tenant authentication in clients.

### Other Changes

#### Dependency Updates
- Upgraded `azure-core` dependency to `1.22.0`
- Upgraded `azure-core-http-netty` dependency to `1.11.2`

## 4.2.5 (2021-11-12)

### Features Added

- Added support for multi-tenant authentication in clients.

### Other Changes

#### Dependency Updates
- Upgraded `azure-core` dependency to `1.22.0`
- Upgraded `azure-core-http-netty` dependency to `1.11.2`



## 4.3.0-beta.2 (2021-10-07)

### Bugs Fixed
- Fixed an issue that made clients send unnecessary unauthorized requests to obtain a bearer challenge from the service even when already possessing a valid bearer token.

### Other Changes

#### Dependency Updates
- Upgraded `azure-core` dependency to `1.21.0`
- Upgraded `azure-core-http-netty` dependency to `1.11.1`

## 4.2.4 (2021-10-06)

### Bugs Fixed
- Fixed an issue that made clients send unnecessary unauthorized requests to obtain a bearer challenge from the service even when already possessing a valid bearer token.

### Other Changes

#### Dependency Updates
- Upgraded `azure-core` dependency to `1.21.0`
- Upgraded `azure-core-http-netty` dependency to `1.11.1`

## 4.3.0-beta.1 (2021-09-10)

### Features Added
- Added support for service version `7.3-preview`.

### Other Changes

#### Dependency Updates
- Upgraded `azure-core` dependency to `1.20.0`
- Upgraded `azure-core-http-netty` dependency to `1.11.0`

## 4.2.3 (2021-09-10)

### Other Changes

#### Dependency Updates
- Upgraded `azure-core` dependency to `1.20.0`
- Upgraded `azure-core-http-netty` dependency to `1.11.0`

## 4.2.2 (2021-08-12)

### Other Changes

#### Dependency Updates
- Upgraded `azure-core` dependency to `1.19.0`
- Upgraded `azure-core-http-netty` dependency to `1.10.2`


## 4.2.1 (2021-07-08)

### Other Changes

#### Dependency Updates
- Upgraded `azure-core` dependency to `1.18.0`
- Upgraded `azure-core-http-netty` dependency to `1.10.1`

## 4.2.0 (2021-06-17)

### Features Added
- Changed default service version to `7.2`.
- Added `KeyVaultCertificateIdentifier` to parse certificate URLs.

### Changes since 4.2.0-beta.6

#### Bug Fixes
- Ensured that `RetryPolicy` and `HttpLogOptions` use a default implementation when creating Key Vault clients if not set or set to `null`.

#### New Features
- `KeyVaultCertificateIdentifier` can now be used to parse any Key Vault identifier.

#### Breaking Changes
- Removed service method overloads that take a `pollingInterval`, since `PollerFlux` and `SyncPoller` objects allow for setting this value directly on them.

#### Non-Breaking Changes
- Renamed `certificateId` to `sourceId` in `KeyVaultCertificateIdentifier`.
- Added the `@ServiceMethod` annotation to all public methods that call the Key Vault service in `CertificateClient` and `CertificateAsyncClient`.

## 4.2.0-beta.6 (2021-05-15)

### Dependency Updates
- Upgraded `azure-core` dependency to `1.16.0`
- Upgraded `azure-core-http-netty` dependency to `1.9.2`
- Upgraded `azure-core-http-okhttp` dependency to `1.6.2`
- Upgraded `azure-identity` dependency to `1.3.0`

## 4.2.0-beta.5 (2021-04-09)

### New features
- Added support for service version `7.2`.
- Added support to specify whether or not a pipeline policy should be added per call or per retry.

### Breaking Changes
- Changed `KeyVaultCertificateIdentifier` so it is instantiated via its constructor as opposed to via a `parse()` factory method.

## 4.2.0-beta.4 (2021-03-12)

### Changed
- Changed logging level in `onRequest` and `onSuccess` calls for service operations from `INFO` to `VERBOSE`.

### Dependency Updates
- Upgraded `azure-core` dependency to `1.14.0`
- Upgraded `azure-core-http-netty` dependency to `1.9.0`
- Upgraded `azure-core-http-okhttp` dependency to `1.6.0`
- Upgraded `azure-identity` dependency to `1.2.4`

## 4.2.0-beta.3 (2021-02-11)

### Dependency Updates
- Upgraded `azure-core` dependency to `1.13.0`
- Upgraded `azure-core-http-netty` dependency to `1.8.0`
- Upgraded `azure-core-http-okhttp` dependency to `1.5.0`
- Upgraded `azure-identity` dependency to `1.2.3`

## 4.1.5 (2021-02-11)

### Dependency Updates
- Upgraded `azure-core` dependency to `1.13.0`
- Upgraded `azure-core-http-netty` dependency to `1.8.0`
- Upgraded `azure-core-http-okhttp` dependency to `1.5.0`
- Upgraded `azure-identity` dependency to `1.2.3`

## 4.1.4 (2021-01-15)

### Dependency Updates
- Upgraded `azure-core` dependency to `1.12.0`
- Upgraded `azure-core-http-netty` dependency to `1.7.1`
- Upgraded `azure-core-http-okhttp` dependency to `1.4.1`
- Upgraded `azure-identity` dependency to `1.2.2`

## 4.1.3 (2020-11-12)

### Dependency Updates
- Upgraded `azure-core` dependency to `1.10.0`
- Upgraded `azure-core-http-netty` dependency to `1.6.3`
- Upgraded `azure-core-http-okhttp` dependency to `1.3.3`
- Upgraded `azure-core-test` dependency to `1.5.1`
- Upgraded `azure-identity` dependency to `1.2.0`

## 4.2.0-beta.2 (2020-10-09)

### New Features
- Added `KeyVaultCertificateIdentifier`. Use its [`parse`](https://github.com/Azure/azure-sdk-for-java/blob/ff52067a3772a430e5913b898f2806078aec8ef2/sdk/keyvault/azure-security-keyvault-certificates/src/main/java/com/azure/security/keyvault/certificates/models/KeyVaultCertificateIdentifier.java#L79) method to parse the different elements of a given certificate identifier.
- Added API overloads that allow for passing specific polling intervals for long-running operations:
    - `CertificateAsyncClient`
        - `beginCreateCertificate(String, CertificatePolicy, Boolean, Map<String, String>, Duration)`
        - `getCertificateOperation(String, Duration)`
        - `beginDeleteCertificate(String, Duration)`
        - `beginRecoverDeletedCertificate(String, Duration)`
    - `CertificateClient`
        - `beginCreateCertificate(String, CertificatePolicy, Boolean, Map<String, String>, Duration)`
        - `getCertificateOperation(String, Duration)`
        - `beginDeleteCertificate(String, Duration)`
        - `beginRecoverDeletedCertificate(String, Duration)`
- Added support for `com.azure.core.util.ClientOptions` in client builders.

### Dependency Updates
- Upgraded `azure-core` dependency to `1.9.0`
- Upgraded `azure-core-http-netty` dependency to `1.6.2`
- Upgraded `azure-core-http-okhttp` dependency to `1.3.2`
- Upgraded `azure-core-test` dependency to `1.5.0`
- Upgraded `azure-identity` dependency to `1.1.3`

## 4.1.2 (2020-10-08)

### Dependency Updates
- Upgraded `azure-core` dependency to `1.9.0`
- Upgraded `azure-core-http-netty` dependency to `1.6.2`
- Upgraded `azure-core-http-okhttp` dependency to `1.3.2`
- Upgraded `azure-core-test` dependency to `1.5.0`
- Upgraded `azure-identity` dependency to `1.1.3`

## 4.2.0-beta.1 (2020-09-11)
- Updated versions for azure-core and azure-identity.

## 4.1.1 (2020-09-10)
- Updated versions for azure-core and azure-identity.

## 4.1.0 (2020-08-12)
- Added support for service version `7.1`.
- Added `retryPolicy` setter in `CertificateClientBuilder`.
- Added `recoverableDays` property to `CertificateProperties`.

## 4.1.0-beta.4 (2020-07-08)
- Updated versions for azure-core, azure-identity.

## 4.0.5 (2020-07-08)
- Updated versions for azure-core and azure-identity.

## 4.1.0-beta.3 (2020-06-10)
- Updated version for azure-core, azure-identity and external dependencies.

## 4.0.4 (2020-06-10)
- Updated version for azure-core, azure-identity and external dependencies.

## 4.0.3 (2020-05-06)
- Update azure-core dependency to version 1.5.0.

## 4.1.0-beta.2 (2020-04-09)
- Added `retryPolicy` setter in `CertificateClientBuilder`
- Update azure-core dependency to version 1.4.0.

## 4.0.2 (2020-04-07)
- Update azure-core dependency to version 1.4.0.

## 4.0.1 (2020-03-25)
- Update azure-core dependency to version 1.3.0.

## 4.1.0-beta.1 (2020-03-10)
- Added `recoverableDays` property to `CertificateProperties`.
- Added support for `7.1-Preview` service version

## 4.0.0 (2020-01-07)
- Update azure-core dependency to version 1.2.0.

## 4.0.0-beta.7 (2019-12-17)
- `beginDeleteCertificate` and `beginRecoverDeletedCertificate` methods now return a poll response with a status of SUCCESSFULLY_COMPLETED when service returns 403 status.
- `CertificateClient.createIssuer` and `CertificateAsyncClient.createIssuer` now require a `CertificateIssuer` with both a name and provider.
- Removed constructor overload for `CertificateIssuer(String name, String provider)` from `CertificateIssuer` model.
- Removed `AdministratorContact` constructor overloads and introduced setters for all parameters.
- Removed `CertificateContact` constructor overloads and introduced setters for all parameters.

For details on the Azure SDK for Java (December 2019 beta) release refer to the [release announcement](https://aka.ms/azure-sdk-beta7-java).

## 4.0.0-beta.6 (2019-12-04)
For details on the Azure SDK for Java (November 2019 Preview) release refer to the [release announcement](https://aka.ms/azure-sdk-preview5-java).


### Breaking changes

- Moved `CertificateClient.cancelCertificationOperation` to `SyncPoller.cancel` and `CertificateAsyncClient.cancelCertificationOperation` to `PollerFlux.cancel` respectively.
- deleteCertificate method has been renamed to beginDeleteCertificate and now returns a SyncPoller in `CertificateClient` and PollerFlux in `CertificateAsyncClient` to track this long-running operation.
- recoverDeletedCertificate method has been renamed to beginRecoverDeletedCertificate and now returns a SyncPoller in `CertificateClient` and PollerFlux in `CertificateAsyncClient` to track this long-running operation.
- `subject` and `issuerName` constructor parameters have been switched on `CertificatePolicy`.
- `subjectAlternativeNames` and `issuerName` constructor parameters have been switched on `CertificatePolicy`.
- The `SubjectAlternativeNames` class has been rewritten to contain `DnsNames`, `Emails`, and `UserPrincipalNames` collection properties.
- `CertificateIssuer.administrators` has been renamed to `CertificateIssuer.administratorContacts`.
- `CertificateKeyType.Oct` has been removed.
- `ImportCertificateOptions.value` has been renamed to `ImportCertificateOptions.certificate`.
- `LifeTimeAction` has been renamed to `LifetimeAction`.
- `CertificateKeyCurveName` and `CertificateKeyType` have been moved from package `com.azure.security.keyvault.certificates.models.webkey` to `com.azure.security.keyvault.certificates.models`.
- On `CertificateProperties`, expires, created, and updated have been renamed to expiresOn, createdOn, and updatedOn respectively.
- On `DeletedCertificate`, deletedDate has been renamed to DeletedOn.
- `CertificateImportOptions` has been renamed to `ImportCertificateOptions`.
- `CertificateMergeOptions` has been renamed to `MergeCertificateOptions`.
- `CertificatePolicy.DEFAULT` has been removed.


### Major changes

- The `SubjectAlternativeNames` class now allows you to set multiple types of subject alternative names using any of the `DnsNames`, `Emails`, and `UserPrincipalNames` collection properties.
- A new `CertificatePolicy` constructor allows you to both pass in both the `subject` and `subjectAlternativeNames` parameters.
- `CertificateIssuer.provider` was added.
- `CertificatePolicy.getDefault()` was added and allows you to get the default policy.


## 4.0.0-preview.5 (2019-11-01)
For details on the Azure SDK for Java (November 2019 Preview) release refer to the [release announcement](https://aka.ms/azure-sdk-preview5-java).

### Breaking changes
- `beginCreateCertificate` method now returns a SyncPoller in `CertificateClient` and a PollerFlux in`CertificateAsyncClient`
- Certificate has been renamed to KeyVaultCertificate to avoid ambiguity with other libraries and to yield better search results.
- endpoint method on CertificateClientBuilder has been renamed to vaultUrl.
- listCertificates and listCertificateVersions methods have been renamed to listPropertiesOfCertificates and listPropertiesOfCertificateVersions respectively in `CertificateClient` and `CertificateAsyncClient`.
- restoreCertificate method has been renamed to restoreCertificateBackup in `CertificateClient` and `CertificatAsyncClient` to better associate it with CertificateClient.backupCertificate.
- LifetimeActionType class has been renamed to CertificatePolicyAction.
- Contact class has been renamed to CertificateContact.
- Issuer class has been renamed to CertificateIssuer.
- getCertificate method has been renamed to getCertificateVersion in `CertificateClient` and `CertificateAsyncClient`
- getCertificateWithPolicy method has been renamed to getCertificate and now returns KeyVaultCertificateWithPolicy in `CertificateClient` and `CertificateAsyncClient`
- getPendingCertificateSigningRequest method has been removed from `CertificateClient` and `CertificateAsyncClient`

### Major changes
- CertificateClient.vaultUrl has been added with the original value pass to CertificateClient.
- KeyVaultCertificateWithPolicy has been added and is returned by getCertificate method in `CertificateClient` and `CertificateAsyncClient`


## 4.0.0-preview.4 (2019-10-08)
For details on the Azure SDK for Java (September 2019 Preview) release refer to the [release announcement](https://aka.ms/azure-sdk-preview4-java).

- `importCertificate` API has been added to `CertificateClient` and `CertificateAsyncClient`.
-  Updated to be fully compliant with the Java 9 Platform Module System.

### Breaking changes

- `CertificateBase` has been renamed to `CertificateProperties`.
- `Certificate` no longer extends `CertificateProperties`, but instead contains a `CertificateProperties` property named `Properties`.
- `IssuerBase` has been renamed to `IssuerProperties`.
- `Issuer` no longer extends `IssuerProperties`, but instead contains a `IssuerProperties` property named `Properties`.
- `CertificatePolicy` has been flattened to include all properties from `KeyOptions` and derivative classes.
- `KeyOptions` and derivative classes have been removed.
- `KeyType` has been renamed to `CertificateKeyType`.
- `KeyCurveName` has been renamed to `CertificateKeyCurveName`.
- `KeyUsage` has been renamed to `CertificateKeyUsage`.
- `SecretContentType` has been renamed to `CertificateContentType`.
- `updateCertificate` method has been renamed to `updateCertificateProperties` in `CertificateClient` and `CertificateAsyncClient`.
-  Getters and setters were updated to use Java Bean notation.
-  Changed VoidResponse to Response<Void> on sync API, and Mono<VoidResponse> to Mono<Response<Void>> on async API.
- `createCertificate` API has been renamed to `beginCreateCertificate` in in `CertificateClient` and `CertificateAsyncClient`.
-  Enumerations including `CertificateKeyCurveName`, `CertificateKeyUsage`, `CertificateContentType` and `CertificateKeyType` are now structures that define well-known, supported static fields.

## 4.0.0-preview.3 (2019-09-10)
For details on the Azure SDK for Java (August 2019 Preview) release refer to the [release announcement](https://aka.ms/azure-sdk-preview3-java).

This library is not a direct replacement for certificates management operations from [microsoft-azure-keyvault](https://github.com/Azure/azure-sdk-for-java/tree/main/sdk/keyvault/microsoft-azure-keyvault). Applications using that library would require code changes to use `azure-keyvault-certificates`.
This package's
[documentation](https://github.com/Azure/azure-sdk-for-java/blob/main/sdk/keyvault/azure-security-keyvault-certificates/README.md)
and
[samples](https://github.com/Azure/azure-sdk-for-java/tree/main/sdk/keyvault/azure-security-keyvault-certificates/src/samples/java)
demonstrate the new API.


### Features Added
- Packages scoped by functionality
    - `azure-keyvault-keys` contains a `KeyClient` and `KeyAsyncClient` for key operations, 
    `azure-keyvault-secrets` contains a `SecretClient` and `SecretAsyncClient` for secret operations,
    `azure-keyvault-certificates` contains a `CertificateClient` and `CertificateAsyncClient` for certificate operations
- Client instances are scoped to vaults (an instance interacts with one vault
only)
- Reactive streams support using [Project Reactor](https://projectreactor.io/).
- Authentication using `azure-identity` credentials
  - see this package's
  [documentation](https://github.com/Azure/azure-sdk-for-java/blob/main/sdk/keyvault/azure-security-keyvault-certificates/README.md)
  , and the
  [Azure Identity documentation](https://github.com/Azure/azure-sdk-for-java/blob/main/sdk/identity/azure-identity/README.md)
  for more information
- Added support for HTTP challenge based authentication, allowing clients to interact with vaults in sovereign clouds.<|MERGE_RESOLUTION|>--- conflicted
+++ resolved
@@ -1,11 +1,15 @@
 # Release History
 
-## 4.5.8 (2023-11-20)
-
-### Other Changes
-
-<<<<<<< HEAD
-=======
+## 4.6.0-beta.2 (Unreleased)
+
+### Features Added
+
+### Breaking Changes
+
+### Bugs Fixed
+
+### Other Changes
+
 ## 4.5.9 (2023-12-04)
 
 ### Other Changes
@@ -29,13 +33,10 @@
 ### Features Added
 - Added support for service version `7.5-preview.1`.
 
->>>>>>> 94e3cac5
-#### Dependency Updates
-
+#### Dependency Updates
 - Upgraded `azure-core` from `1.44.1` to version `1.45.0`.
 - Upgraded `azure-core-http-netty` from `1.13.9` to version `1.13.10`.
 
-
 ## 4.5.7 (2023-10-20)
 
 ### Other Changes
@@ -44,7 +45,6 @@
 
 - Upgraded `azure-core` from `1.43.0` to version `1.44.1`.
 - Upgraded `azure-core-http-netty` from `1.13.7` to version `1.13.9`.
-
 
 ## 4.5.6 (2023-09-25)
 
