// Copyright (c) Microsoft Corporation. All rights reserved.
// Licensed under the MIT License.

package com.azure.communication.callautomation.models;

import com.azure.core.annotation.Fluent;
import com.fasterxml.jackson.annotation.JsonProperty;

/** The PlaySource model. */
@Fluent
public abstract class PlaySource {
    /*
     * Defines the identifier to be used for caching related media
     */
<<<<<<< HEAD
    @JsonProperty(value = "playSourceId")
=======
    @JsonProperty(value = "playSourceCacheId")
>>>>>>> 94e3cac5
    private String playSourceCacheId;

    /**
     * Get the playSourceCacheId property: Defines the identifier to be used for caching related media.
     *
     * @return the playSourceCacheId value.
     */
    public String getPlaySourceCacheId() {
        return this.playSourceCacheId;
    }

    /**
     * Set the playSourceCacheId property: Defines the identifier to be used for caching related media.
     *
     * @param playSourceCacheId the playSourceCacheId value to set.
     * @return the PlaySourceInternal object itself.
     */
    public PlaySource setPlaySourceCacheId(String playSourceCacheId) {
        this.playSourceCacheId = playSourceCacheId;
        return this;
    }
}<|MERGE_RESOLUTION|>--- conflicted
+++ resolved
@@ -12,11 +12,7 @@
     /*
      * Defines the identifier to be used for caching related media
      */
-<<<<<<< HEAD
-    @JsonProperty(value = "playSourceId")
-=======
     @JsonProperty(value = "playSourceCacheId")
->>>>>>> 94e3cac5
     private String playSourceCacheId;
 
     /**
