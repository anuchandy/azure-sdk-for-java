// Copyright (c) Microsoft Corporation. All rights reserved.
// Licensed under the MIT License.

package com.azure.communication.callautomation.models;



import com.azure.core.annotation.Fluent;

import java.time.Duration;

/**
 * The options for adding participants.
 */
@Fluent
public final class AddParticipantOptions {

    /**
     * Information for the target being add
     */
    private final CallInvite targetParticipant;

    /**
     * The operational context
     */
    private String operationContext;

    /**
     * The timeout to wait for the invited participant to pickup.
     * The maximum value of this is 180 seconds.
     */
    private Duration invitationTimeout;

    /**
<<<<<<< HEAD
=======
     * The overridden call back URL override for operation.
     */
    private String operationCallbackUrl;

    /**
>>>>>>> 94e3cac5
     * Constructor
     * @param targetParticipant target callinvite
     */
    public AddParticipantOptions(CallInvite targetParticipant) {
        this.targetParticipant = targetParticipant;
    }

    /**
     * Get Information for participant to add
     * @return target callInvite
     */
    public CallInvite getTargetParticipant() {
        return targetParticipant;
    }


    /**
     * Get the operationContext.
     *
     * @return the operationContext
     */
    public String getOperationContext() {
        return operationContext;
    }

    /**
<<<<<<< HEAD
=======
     * Get the overridden call back URL override for operation.
     *
     * @return the operationCallbackUrl
     */
    public String getOperationCallbackUrl() {
        return operationCallbackUrl;
    }

    /**
>>>>>>> 94e3cac5
     * Get the invitationTimeoutInSeconds.
     *
     * @return the Invitation Timeout In Seconds
     */
    public Duration getInvitationTimeout() {
        return invitationTimeout;
    }

    /**
     * Set the operationContext.
     *
     * @param operationContext the operationContext to set
     * @return the AddParticipantOptions object itself.
     */
    public AddParticipantOptions setOperationContext(String operationContext) {
        this.operationContext = operationContext;
        return this;
    }

    /**
<<<<<<< HEAD
=======
     * Set a callback URI that overrides the default callback URI set by CreateCall/AnswerCall for this operation.
     * This setup is per-action. If this is not set, the default callback URI set by CreateCall/AnswerCall will be used.
     *
     * @param operationCallbackUrl the operationCallbackUrl to set
     * @return the AddParticipantOptions object itself.
     */
    public AddParticipantOptions setOperationCallbackUrl(String operationCallbackUrl) {
        this.operationCallbackUrl = operationCallbackUrl;
        return this;
    }

    /**
>>>>>>> 94e3cac5
     * Set the invitationTimeoutInSeconds.
     *
     * @param invitationTimeout Set the timeout to wait for the invited participant to pickup.
     *                                   The maximum value of this is 180 seconds.
     * @return the AddParticipantOptions object itself.
     */
    public AddParticipantOptions setInvitationTimeout(Duration invitationTimeout) {
        this.invitationTimeout = invitationTimeout;
        return this;
    }
}<|MERGE_RESOLUTION|>--- conflicted
+++ resolved
@@ -16,7 +16,7 @@
 public final class AddParticipantOptions {
 
     /**
-     * Information for the target being add
+     * Information for the target being added
      */
     private final CallInvite targetParticipant;
 
@@ -32,14 +32,11 @@
     private Duration invitationTimeout;
 
     /**
-<<<<<<< HEAD
-=======
      * The overridden call back URL override for operation.
      */
     private String operationCallbackUrl;
 
     /**
->>>>>>> 94e3cac5
      * Constructor
      * @param targetParticipant target callinvite
      */
@@ -66,8 +63,6 @@
     }
 
     /**
-<<<<<<< HEAD
-=======
      * Get the overridden call back URL override for operation.
      *
      * @return the operationCallbackUrl
@@ -77,7 +72,6 @@
     }
 
     /**
->>>>>>> 94e3cac5
      * Get the invitationTimeoutInSeconds.
      *
      * @return the Invitation Timeout In Seconds
@@ -98,8 +92,6 @@
     }
 
     /**
-<<<<<<< HEAD
-=======
      * Set a callback URI that overrides the default callback URI set by CreateCall/AnswerCall for this operation.
      * This setup is per-action. If this is not set, the default callback URI set by CreateCall/AnswerCall will be used.
      *
@@ -112,7 +104,6 @@
     }
 
     /**
->>>>>>> 94e3cac5
      * Set the invitationTimeoutInSeconds.
      *
      * @param invitationTimeout Set the timeout to wait for the invited participant to pickup.
