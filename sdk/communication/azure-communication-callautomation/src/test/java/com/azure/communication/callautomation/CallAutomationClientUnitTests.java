--- conflicted
+++ resolved
@@ -7,8 +7,8 @@
 import com.azure.communication.callautomation.models.AnswerCallResult;
 import com.azure.communication.callautomation.models.CallInvite;
 import com.azure.communication.callautomation.models.CallRejectReason;
+import com.azure.communication.callautomation.models.CreateGroupCallOptions;
 import com.azure.communication.callautomation.models.CreateCallResult;
-import com.azure.communication.callautomation.models.CreateGroupCallOptions;
 import com.azure.communication.callautomation.models.RedirectCallOptions;
 import com.azure.communication.callautomation.models.RejectCallOptions;
 import com.azure.communication.common.CommunicationIdentifier;
@@ -61,6 +61,7 @@
         assertNotNull(createCallResult);
         assertEquals(201, createCallResult.getStatusCode());
         assertNotNull(createCallResult.getValue());
+        assertEquals(null, createCallResult.getValue().getCallConnectionProperties().getMediaSubscriptionId());
     }
 
     @Test
@@ -84,13 +85,9 @@
                     CALL_CALLER_ID, CALL_CALLER_DISPLAY_NAME, CALL_TARGET_ID, CALL_CONNECTION_STATE, CALL_SUBJECT, CALL_CALLBACK_URL, MEDIA_SUBSCRIPTION_ID, DATA_SUBSCRIPTION_ID), 200)
             )));
 
-<<<<<<< HEAD
-        AnswerCallOptions answerCallOptions = new AnswerCallOptions(CALL_INCOMING_CALL_CONTEXT, CALL_CALLBACK_URL);
-=======
         AnswerCallOptions answerCallOptions = new AnswerCallOptions(CALL_INCOMING_CALL_CONTEXT, CALL_CALLBACK_URL)
             .setMediaStreamingConfiguration(MEDIA_STREAMING_CONFIGURATION)
             .setTranscriptionConfiguration(TRANSCRIPTION_CONFIGURATION);
->>>>>>> 94e3cac5
 
         Response<AnswerCallResult> answerCallResult = callAutomationClient.answerCallWithResponse(
             answerCallOptions, Context.NONE);
@@ -98,11 +95,8 @@
         assertNotNull(answerCallResult);
         assertEquals(200, answerCallResult.getStatusCode());
         assertNotNull(answerCallResult.getValue());
-<<<<<<< HEAD
-=======
         assertEquals(MEDIA_SUBSCRIPTION_ID, answerCallResult.getValue().getCallConnectionProperties().getMediaSubscriptionId());
         assertEquals(DATA_SUBSCRIPTION_ID, answerCallResult.getValue().getCallConnectionProperties().getDataSubscriptionId());
->>>>>>> 94e3cac5
     }
 
     @Test
