# Azure Communication Service Common client library for Java

Azure Communication Common contains data structures commonly used for communicating with Azure Communication Services. 
It is intended to provide cross-cutting concerns, e.g. authentication. 

## Getting started

### Prerequisites

- An Azure account with an active subscription. [Create an account for free](https://azure.microsoft.com/free/?WT.mc_id=A261C142F).
- [Java Development Kit (JDK)](https://docs.microsoft.com/java/azure/jdk/?view=azure-java-stable) version 8 or above.
- [Apache Maven](https://maven.apache.org/download.cgi).
- A deployed Communication Services resource.

#### Include the BOM file

Please include the azure-sdk-bom to your project to take dependency on the General Availability (GA) version of the library. In the following snippet, replace the {bom_version_to_target} placeholder with the version number.
To learn more about the BOM, see the [AZURE SDK BOM README](https://github.com/Azure/azure-sdk-for-java/blob/main/sdk/boms/azure-sdk-bom/README.md).

```xml
<dependencyManagement>
    <dependencies>
        <dependency>
            <groupId>com.azure</groupId>
            <artifactId>azure-sdk-bom</artifactId>
            <version>{bom_version_to_target}</version>
            <type>pom</type>
            <scope>import</scope>
        </dependency>
    </dependencies>
</dependencyManagement>
```
and then include the direct dependency in the dependencies section without the version tag.

```xml
<dependencies>
  <dependency>
    <groupId>com.azure</groupId>
    <artifactId>azure-communication-common</artifactId>
  </dependency>
</dependencies>
```

#### Include direct dependency

If you want to take dependency on a particular version of the library that is not present in the BOM,
add the direct dependency to your project as follows.

[//]: # ({x-version-update-start;com.azure:azure-communication-common;current})
```xml
<dependency>
    <groupId>com.azure</groupId>
    <artifactId>azure-communication-common</artifactId>
<<<<<<< HEAD
    <version>1.2.14</version>
=======
    <version>1.3.0-beta.2</version>
>>>>>>> 94e3cac5
</dependency>
```
[//]: # ({x-version-update-end})

## Key concepts

To work with Azure Communication Services, a resource access key is used for authentication.

Azure Communication Service supports HMAC authentication with resource access key. To
apply HMAC authentication, construct `CommunicationClientCredential` with the access key and instantiate
a `CommunicationIdentityClient` to manage users and tokens.

### CommunicationTokenCredential

The `CommunicationTokenCredential` object is used to authenticate a user with Communication Services, such as Chat or Calling. It optionally provides an auto-refresh mechanism to ensure a continuously stable authentication state during communications.

Depending on your scenario, you may want to initialize the `CommunicationTokenCredential` with:

- a static token (suitable for short-lived clients used to e.g. send one-off Chat messages) or
- a callback function that ensures a continuous authentication state (ideal e.g. for long Calling sessions).

The tokens supplied to the `CommunicationTokenCredential` either through the constructor or via the token refresher callback can be obtained using the Azure Communication Identity library.

## Examples

### Create a credential with a static token

For short-lived clients, refreshing the token upon expiry is not necessary and `CommunicationTokenCredential` may be instantiated with a static token.

```java
String token = System.getenv("COMMUNICATION_SERVICES_USER_TOKEN");
CommunicationTokenCredential tokenCredential = new CommunicationTokenCredential(token);
```

### Create a credential with proactive refreshing with a callback

Alternatively, for long-lived clients, you can create a `CommunicationTokenCredential` with a callback to renew tokens if expired.
Here we assume that we have a function `fetchTokenFromMyServerForUser` that makes a network request to retrieve a token string for a user.
It's necessary that the `fetchTokenFromMyServerForUser` function returns a valid token (with an expiration date set in the future) at all times.

Optionally, you can enable proactive token refreshing where a fresh token will be acquired as soon as the
previous token approaches expiry. Using this method, your requests are less likely to be blocked to acquire a fresh token:

```java
String token = System.getenv("COMMUNICATION_SERVICES_USER_TOKEN");
CommunicationTokenRefreshOptions tokenRefreshOptions = new CommunicationTokenRefreshOptions(fetchTokenFromMyServerForUser)
    .setRefreshProactively(true)
    .setInitialToken(token);
CommunicationTokenCredential tokenCredential = new CommunicationTokenCredential(tokenRefreshOptions);     
```

## Troubleshooting

In progress.

## Next steps

Check out other client libraries for Azure communication service

## Contributing

This project welcomes contributions and suggestions. Most contributions require you to agree to a [Contributor License Agreement (CLA)][cla] declaring that you have the right to, and actually do, grant us the rights to use your contribution.

When you submit a pull request, a CLA-bot will automatically determine whether you need to provide a CLA and decorate the PR appropriately (e.g., label, comment). Simply follow the instructions provided by the bot. You will only need to do this once across all repos using our CLA.

This project has adopted the [Microsoft Open Source Code of Conduct][coc]. For more information see the [Code of Conduct FAQ][coc_faq] or contact [opencode@microsoft.com][coc_contact] with any additional questions or comments.

<!-- LINKS -->
[cla]: https://cla.microsoft.com
[coc]: https://opensource.microsoft.com/codeofconduct/
[coc_faq]: https://opensource.microsoft.com/codeofconduct/faq/
[coc_contact]: mailto:opencode@microsoft.com<|MERGE_RESOLUTION|>--- conflicted
+++ resolved
@@ -51,11 +51,7 @@
 <dependency>
     <groupId>com.azure</groupId>
     <artifactId>azure-communication-common</artifactId>
-<<<<<<< HEAD
-    <version>1.2.14</version>
-=======
     <version>1.3.0-beta.2</version>
->>>>>>> 94e3cac5
 </dependency>
 ```
 [//]: # ({x-version-update-end})
