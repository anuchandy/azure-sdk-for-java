--- conflicted
+++ resolved
@@ -1,8 +1,5 @@
 # Release History
 
-<<<<<<< HEAD
-## 1.4.12 (2023-11-20)
-=======
 ## 1.6.0-beta.1 (Unreleased)
 
 ### Features Added
@@ -23,24 +20,22 @@
 - Upgraded `azure-communication-common` from `1.2.14` to version `1.2.15`.
 
 ## 1.5.0 (2023-11-29)
->>>>>>> 94e3cac5
-
-### Other Changes
-
-<<<<<<< HEAD
+
+### Features Added
+- Introduction of new scopes for token generation.
+    - `CHAT_JOIN` (Access to Chat APIs but without the authorization to create, delete or update chat threads)
+    - `CHAT_JOIN_LIMITED` (A more limited version of `CHAT_JOIN` that doesn't allow to add or remove participants)
+    - `VOIP_JOIN` (Access to Calling APIs but without the authorization to start new calls)
+- Added a new API version `CommunicationIdentityServiceVersion.V2023_10_01` that is now the default API version.
+
+## 1.4.12 (2023-11-20)
+
+### Other Changes
+
 #### Dependency Updates
 
 - Upgraded `azure-core` from `1.44.1` to version `1.45.0`.
 - Upgraded `azure-communication-common` from `1.2.13` to version `1.2.14`.
-=======
-## 1.4.12 (2023-11-20)
->>>>>>> 94e3cac5
-
-
-#### Dependency Updates
-
-- Upgraded `azure-core` from `1.44.1` to version `1.45.0`.
-- Upgraded `azure-communication-common` from `1.2.13` to version `1.2.14`.
 
 ## 1.4.11 (2023-10-20)
 
@@ -51,7 +46,6 @@
 - Upgraded `azure-core` from `1.43.0` to version `1.44.1`.
 - Upgraded `azure-communication-common` from `1.2.12` to version `1.2.13`.
 
-
 ## 1.4.10 (2023-09-22)
 
 ### Other Changes
@@ -61,7 +55,6 @@
 - Upgraded `azure-core` from `1.42.0` to version `1.43.0`.
 - Upgraded `azure-communication-common` from `1.2.11` to version `1.2.12`.
 
-
 ## 1.4.9 (2023-08-18)
 
 ### Other Changes
@@ -69,8 +62,6 @@
 #### Dependency Updates
 
 - Upgraded `azure-core` from `1.41.0` to version `1.42.0`.
-- Upgraded `azure-communication-common` from `1.2.10` to version `1.2.11`.
-
 
 ## 1.4.8 (2023-07-14)
 
