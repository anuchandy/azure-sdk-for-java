namespace Fixtures.Azure.SwaggerBatAzureSpecials
{
    using System;
    using System.Collections.Generic;
    using System.Diagnostics;
    using System.Net;
    using System.Net.Http;
    using System.Net.Http.Headers;
    using System.Text;
    using System.Text.RegularExpressions;
    using System.Threading;
    using System.Threading.Tasks;
    using Microsoft.Rest;
    using Microsoft.Rest.Serialization;
    using Newtonsoft.Json;
    using Microsoft.Azure;
    using Models;

    /// <summary>
    /// Test Infrastructure for AutoRest
    /// </summary>
    public partial class AutoRestAzureSpecialParametersTestClient : ServiceClient<AutoRestAzureSpecialParametersTestClient>, IAutoRestAzureSpecialParametersTestClient, IAzureClient
    {
        /// <summary>
        /// The base URI of the service.
        /// </summary>
        public Uri BaseUri { get; set; }

        /// <summary>
        /// Gets or sets json serialization settings.
        /// </summary>
        public JsonSerializerSettings SerializationSettings { get; private set; }

        /// <summary>
        /// Gets or sets json deserialization settings.
        /// </summary>
        public JsonSerializerSettings DeserializationSettings { get; private set; }        

        /// <summary>
        /// Management credentials for Azure.
        /// </summary>
        public ServiceClientCredentials Credentials { get; private set; }

        /// <summary>
        /// The subscription id, which appears in the path, always modeled in
        /// credentials. The value is always '1234-5678-9012-3456'
        /// </summary>
        public string SubscriptionId { get; set; }

        /// <summary>
        /// The api version, which appears in the query, the value is always
        /// '2015-07-01-preview'
        /// </summary>
        public string ApiVersion { get; private set; }

        /// <summary>
        /// Gets or sets the preferred language for the response.
        /// </summary>
        public string AcceptLanguage { get; set; }

        /// <summary>
        /// The retry timeout for Long Running Operations.
        /// </summary>
        public int? LongRunningOperationRetryTimeout { get; set; }

        public virtual IXMsClientRequestIdOperations XMsClientRequestId { get; private set; }

        public virtual ISubscriptionInCredentialsOperations SubscriptionInCredentials { get; private set; }

        public virtual ISubscriptionInMethodOperations SubscriptionInMethod { get; private set; }

        public virtual IApiVersionDefaultOperations ApiVersionDefault { get; private set; }

        public virtual IApiVersionLocalOperations ApiVersionLocal { get; private set; }

        public virtual ISkipUrlEncodingOperations SkipUrlEncoding { get; private set; }

        /// <summary>
        /// Initializes a new instance of the AutoRestAzureSpecialParametersTestClient class.
        /// </summary>
        public AutoRestAzureSpecialParametersTestClient() : base()
        {
            this.Initialize();
        }

        /// <summary>
        /// Initializes a new instance of the AutoRestAzureSpecialParametersTestClient class.
        /// </summary>
        /// <param name='handlers'>
        /// Optional. The set of delegating handlers to insert in the http
        /// client pipeline.
        /// </param>
        public AutoRestAzureSpecialParametersTestClient(params DelegatingHandler[] handlers) : base(handlers)
        {
            this.Initialize();
        }

        /// <summary>
        /// Initializes a new instance of the AutoRestAzureSpecialParametersTestClient class.
        /// </summary>
        /// <param name='rootHandler'>
        /// Optional. The http client handler used to handle http transport.
        /// </param>
        /// <param name='handlers'>
        /// Optional. The set of delegating handlers to insert in the http
        /// client pipeline.
        /// </param>
        public AutoRestAzureSpecialParametersTestClient(HttpClientHandler rootHandler, params DelegatingHandler[] handlers) : base(rootHandler, handlers)
        {
            this.Initialize();
        }

        /// <summary>
        /// Initializes a new instance of the AutoRestAzureSpecialParametersTestClient class.
        /// </summary>
        /// <param name='baseUri'>
        /// Optional. The base URI of the service.
        /// </param>
        /// <param name='handlers'>
        /// Optional. The set of delegating handlers to insert in the http
        /// client pipeline.
        /// </param>
        public AutoRestAzureSpecialParametersTestClient(Uri baseUri, params DelegatingHandler[] handlers) : this(handlers)
        {
            if (baseUri == null)
            {
                throw new ArgumentNullException("baseUri");
            }
            this.BaseUri = baseUri;
        }

        /// <summary>
        /// Initializes a new instance of the AutoRestAzureSpecialParametersTestClient class.
        /// </summary>
        /// <param name='credentials'>
        /// Required. Management credentials for Azure.
        /// </param>
        /// <param name='handlers'>
        /// Optional. The set of delegating handlers to insert in the http
        /// client pipeline.
        /// </param>
        public AutoRestAzureSpecialParametersTestClient(ServiceClientCredentials credentials, params DelegatingHandler[] handlers) : this(handlers)
        {
            if (credentials == null)
            {
                throw new ArgumentNullException("credentials");
            }
            this.Credentials = credentials;
        }

        /// <summary>
        /// Initializes a new instance of the AutoRestAzureSpecialParametersTestClient class.
        /// </summary>
        /// <param name='baseUri'>
        /// Optional. The base URI of the service.
        /// </param>
        /// <param name='credentials'>
        /// Required. Management credentials for Azure.
        /// </param>
        /// <param name='handlers'>
        /// Optional. The set of delegating handlers to insert in the http
        /// client pipeline.
        /// </param>
        public AutoRestAzureSpecialParametersTestClient(Uri baseUri, ServiceClientCredentials credentials, params DelegatingHandler[] handlers) : this(handlers)
        {
            if (baseUri == null)
            {
                throw new ArgumentNullException("baseUri");
            }
            if (credentials == null)
            {
                throw new ArgumentNullException("credentials");
            }
            this.BaseUri = baseUri;
            this.Credentials = credentials;
        }

        /// <summary>
        /// Initializes client properties.
        /// </summary>
        private void Initialize()
        {
            this.XMsClientRequestId = new XMsClientRequestIdOperations(this);
            this.SubscriptionInCredentials = new SubscriptionInCredentialsOperations(this);
            this.SubscriptionInMethod = new SubscriptionInMethodOperations(this);
            this.ApiVersionDefault = new ApiVersionDefaultOperations(this);
            this.ApiVersionLocal = new ApiVersionLocalOperations(this);
            this.SkipUrlEncoding = new SkipUrlEncodingOperations(this);
            this.BaseUri = new Uri("http://localhost");
            this.ApiVersion = "2015-07-01-preview";
<<<<<<< HEAD
=======
            this.AcceptLanguage = "en-US";
            if (this.Credentials != null)
            {
                this.Credentials.InitializeServiceClient(this);
            }
>>>>>>> b0dc715a
            SerializationSettings = new JsonSerializerSettings
            {
                Formatting = Formatting.Indented,
                DateFormatHandling = DateFormatHandling.IsoDateFormat,
                DateTimeZoneHandling = DateTimeZoneHandling.Utc,
                NullValueHandling = NullValueHandling.Ignore,
                ReferenceLoopHandling = ReferenceLoopHandling.Serialize,
                ContractResolver = new ReadOnlyJsonContractResolver()
            };
            SerializationSettings.Converters.Add(new ResourceJsonConverter()); 
            DeserializationSettings = new JsonSerializerSettings{
                DateFormatHandling = DateFormatHandling.IsoDateFormat,
                DateTimeZoneHandling = DateTimeZoneHandling.Utc,
                NullValueHandling = NullValueHandling.Ignore,
                ReferenceLoopHandling = ReferenceLoopHandling.Serialize,
                ContractResolver = new ReadOnlyJsonContractResolver()
            };
            DeserializationSettings.Converters.Add(new ResourceJsonConverter()); 
            DeserializationSettings.Converters.Add(new CloudErrorJsonConverter()); 
        }    
    }
}<|MERGE_RESOLUTION|>--- conflicted
+++ resolved
@@ -37,9 +37,10 @@
         public JsonSerializerSettings DeserializationSettings { get; private set; }        
 
         /// <summary>
-        /// Management credentials for Azure.
-        /// </summary>
-        public ServiceClientCredentials Credentials { get; private set; }
+        /// Subscription credentials which uniquely identify Microsoft Azure
+        /// subscription.
+        /// </summary>
+        public SubscriptionCloudCredentials Credentials { get; private set; }
 
         /// <summary>
         /// The subscription id, which appears in the path, always modeled in
@@ -133,13 +134,13 @@
         /// Initializes a new instance of the AutoRestAzureSpecialParametersTestClient class.
         /// </summary>
         /// <param name='credentials'>
-        /// Required. Management credentials for Azure.
-        /// </param>
-        /// <param name='handlers'>
-        /// Optional. The set of delegating handlers to insert in the http
-        /// client pipeline.
-        /// </param>
-        public AutoRestAzureSpecialParametersTestClient(ServiceClientCredentials credentials, params DelegatingHandler[] handlers) : this(handlers)
+        /// Required. Subscription credentials which uniquely identify Microsoft Azure subscription.
+        /// </param>
+        /// <param name='handlers'>
+        /// Optional. The set of delegating handlers to insert in the http
+        /// client pipeline.
+        /// </param>
+        public AutoRestAzureSpecialParametersTestClient(SubscriptionCloudCredentials credentials, params DelegatingHandler[] handlers) : this(handlers)
         {
             if (credentials == null)
             {
@@ -155,13 +156,13 @@
         /// Optional. The base URI of the service.
         /// </param>
         /// <param name='credentials'>
-        /// Required. Management credentials for Azure.
-        /// </param>
-        /// <param name='handlers'>
-        /// Optional. The set of delegating handlers to insert in the http
-        /// client pipeline.
-        /// </param>
-        public AutoRestAzureSpecialParametersTestClient(Uri baseUri, ServiceClientCredentials credentials, params DelegatingHandler[] handlers) : this(handlers)
+        /// Required. Subscription credentials which uniquely identify Microsoft Azure subscription.
+        /// </param>
+        /// <param name='handlers'>
+        /// Optional. The set of delegating handlers to insert in the http
+        /// client pipeline.
+        /// </param>
+        public AutoRestAzureSpecialParametersTestClient(Uri baseUri, SubscriptionCloudCredentials credentials, params DelegatingHandler[] handlers) : this(handlers)
         {
             if (baseUri == null)
             {
@@ -188,14 +189,11 @@
             this.SkipUrlEncoding = new SkipUrlEncodingOperations(this);
             this.BaseUri = new Uri("http://localhost");
             this.ApiVersion = "2015-07-01-preview";
-<<<<<<< HEAD
-=======
             this.AcceptLanguage = "en-US";
             if (this.Credentials != null)
             {
                 this.Credentials.InitializeServiceClient(this);
             }
->>>>>>> b0dc715a
             SerializationSettings = new JsonSerializerSettings
             {
                 Formatting = Formatting.Indented,
