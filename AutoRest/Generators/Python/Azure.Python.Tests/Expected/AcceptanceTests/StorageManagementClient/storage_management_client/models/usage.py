# coding=utf-8
# --------------------------------------------------------------------------
# Copyright (c) Microsoft Corporation. All rights reserved.
# Licensed under the MIT License. See License.txt in the project root for
# license information.
#
# Code generated by Microsoft (R) AutoRest Code Generator.
# Changes may cause incorrect behavior and will be lost if the code is
# regenerated.
# --------------------------------------------------------------------------

from msrest.serialization import Model


class Usage(Model):
    """
    Describes Storage Resource Usage.

    :param str unit: Gets the unit of measurement. Possible values for this
     property include: 'Count', 'Bytes', 'Seconds', 'Percent',
     'CountsPerSecond', 'BytesPerSecond'.
    :param int current_value: Gets the current count of the allocated
     resources in the subscription.
    :param int limit: Gets the maximum count of the resources that can be
     allocated in the subscription.
    :param UsageName name: Gets the name of the type of usage.
    """

    _required = []

    _attribute_map = {
        'unit': {'key': 'unit', 'type': 'UsageUnit'},
        'current_value': {'key': 'currentValue', 'type': 'int'},
        'limit': {'key': 'limit', 'type': 'int'},
        'name': {'key': 'name', 'type': 'UsageName'},
    }

    def __init__(self, *args, **kwargs):
<<<<<<< HEAD
        """Usage

        :param str unit: Gets the unit of measurement. Possible values
        include: 'Count', 'Bytes', 'Seconds', 'Percent', 'CountsPerSecond',
        'BytesPerSecond'
        :param int current_value: Gets the current count of the allocated
        resources in the subscription.
        :param int limit: Gets the maximum count of the resources that can be
        allocated in the subscription.
        :param UsageName name: Gets the name of the type of usage.
        """
=======
>>>>>>> 9fc270dd
        self.unit = None
        self.current_value = None
        self.limit = None
        self.name = None

        super(Usage, self).__init__(*args, **kwargs)<|MERGE_RESOLUTION|>--- conflicted
+++ resolved
@@ -16,9 +16,9 @@
     """
     Describes Storage Resource Usage.
 
-    :param str unit: Gets the unit of measurement. Possible values for this
-     property include: 'Count', 'Bytes', 'Seconds', 'Percent',
-     'CountsPerSecond', 'BytesPerSecond'.
+    :param str unit: Gets the unit of measurement. Possible values include:
+     'Count', 'Bytes', 'Seconds', 'Percent', 'CountsPerSecond',
+     'BytesPerSecond'
     :param int current_value: Gets the current count of the allocated
      resources in the subscription.
     :param int limit: Gets the maximum count of the resources that can be
@@ -36,20 +36,6 @@
     }
 
     def __init__(self, *args, **kwargs):
-<<<<<<< HEAD
-        """Usage
-
-        :param str unit: Gets the unit of measurement. Possible values
-        include: 'Count', 'Bytes', 'Seconds', 'Percent', 'CountsPerSecond',
-        'BytesPerSecond'
-        :param int current_value: Gets the current count of the allocated
-        resources in the subscription.
-        :param int limit: Gets the maximum count of the resources that can be
-        allocated in the subscription.
-        :param UsageName name: Gets the name of the type of usage.
-        """
-=======
->>>>>>> 9fc270dd
         self.unit = None
         self.current_value = None
         self.limit = None
