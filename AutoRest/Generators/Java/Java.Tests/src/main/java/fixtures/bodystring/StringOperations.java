/**
 * Copyright (c) Microsoft Corporation. All rights reserved.
 * Licensed under the MIT License. See License.txt in the project root for
 * license information.
 * 
 * Code generated by Microsoft (R) AutoRest Code Generator 0.11.0.0
 * Changes may cause incorrect behavior and will be lost if the code is
 * regenerated.
 */

package fixtures.bodystring;

import com.microsoft.rest.ServiceCallback;
import com.microsoft.rest.ServiceException;
import retrofit.Call;
import com.squareup.okhttp.ResponseBody;
import retrofit.http.GET;
import retrofit.http.PUT;
import retrofit.http.Body;

/**
 * An instance of this class provides access to all the operations defined
 * in StringOperations.
 */
public interface StringOperations {
    /**
     * The interface defining all the services for StringOperations to be
     * used by Retrofit to perform actually REST calls.
     */
    interface StringService {
        @GET("/string/null")
        Call<ResponseBody> getNull();

        @PUT("/string/null")
        Call<ResponseBody> putNull(@Body String stringBody);

        @GET("/string/empty")
        Call<ResponseBody> getEmpty();

        @PUT("/string/empty")
        Call<ResponseBody> putEmpty(@Body String stringBody);

        @GET("/string/mbcs")
        Call<ResponseBody> getMbcs();

        @PUT("/string/mbcs")
        Call<ResponseBody> putMbcs(@Body String stringBody);

        @GET("/string/whitespace")
        Call<ResponseBody> getWhitespace();

        @PUT("/string/whitespace")
        Call<ResponseBody> putWhitespace(@Body String stringBody);

        @GET("/string/notProvided")
        Call<ResponseBody> getNotProvided();

    }
    /**
     *
     * @return the String object if successful.
     * @throws ServiceException the exception wrapped in ServiceException if failed.
     */
    String getNull() throws ServiceException;

    /**
     *
     * @param serviceCallback the async ServiceCallback to handle successful and failed responses.
     * @return the {@link Call} object
     */
    Call<ResponseBody> getNullAsync(final ServiceCallback<String> serviceCallback);

    /**
     *
     * @param stringBody Possible values for this parameter include: ''
     * @throws ServiceException the exception wrapped in ServiceException if failed.
     */
    void putNull(String stringBody) throws ServiceException;

    /**
     *
     * @param stringBody Possible values for this parameter include: ''
     * @param serviceCallback the async ServiceCallback to handle successful and failed responses.
     * @return the {@link Call} object
     */
    Call<ResponseBody> putNullAsync(String stringBody, final ServiceCallback<Void> serviceCallback);

    /**
     *
     * @return the String object if successful.
     * @throws ServiceException the exception wrapped in ServiceException if failed.
     */
    String getEmpty() throws ServiceException;

    /**
     *
     * @param serviceCallback the async ServiceCallback to handle successful and failed responses.
     * @return the {@link Call} object
     */
    Call<ResponseBody> getEmptyAsync(final ServiceCallback<String> serviceCallback);

    /**
     *
     * @param stringBody Possible values for this parameter include: ''
     * @throws ServiceException the exception wrapped in ServiceException if failed.
     */
    void putEmpty(String stringBody) throws ServiceException;

    /**
     *
     * @param stringBody Possible values for this parameter include: ''
     * @param serviceCallback the async ServiceCallback to handle successful and failed responses.
     * @return the {@link Call} object
     */
    Call<ResponseBody> putEmptyAsync(String stringBody, final ServiceCallback<Void> serviceCallback);

    /**
<<<<<<< HEAD
=======
     * Get mbcs string value '啊齄丂狛狜隣郎隣兀﨩ˊ▇█〞〡￤℡㈱‐ー﹡﹢﹫、〓ⅰⅹ⒈€㈠㈩ⅠⅫ！￣ぁんァヶΑ︴АЯаяāɡㄅㄩ─╋︵﹄︻︱︳︴ⅰⅹɑɡ〇〾⿻⺁䜣€ '
>>>>>>> 1ba0e1bb
     *
     * @return the String object if successful.
     * @throws ServiceException the exception wrapped in ServiceException if failed.
     */
    String getMbcs() throws ServiceException;

    /**
<<<<<<< HEAD
=======
     * Get mbcs string value '啊齄丂狛狜隣郎隣兀﨩ˊ▇█〞〡￤℡㈱‐ー﹡﹢﹫、〓ⅰⅹ⒈€㈠㈩ⅠⅫ！￣ぁんァヶΑ︴АЯаяāɡㄅㄩ─╋︵﹄︻︱︳︴ⅰⅹɑɡ〇〾⿻⺁䜣€ '
>>>>>>> 1ba0e1bb
     *
     * @param serviceCallback the async ServiceCallback to handle successful and failed responses.
     * @return the {@link Call} object
     */
    Call<ResponseBody> getMbcsAsync(final ServiceCallback<String> serviceCallback);

    /**
<<<<<<< HEAD
=======
     * Set string value mbcs '啊齄丂狛狜隣郎隣兀﨩ˊ▇█〞〡￤℡㈱‐ー﹡﹢﹫、〓ⅰⅹ⒈€㈠㈩ⅠⅫ！￣ぁんァヶΑ︴АЯаяāɡㄅㄩ─╋︵﹄︻︱︳︴ⅰⅹɑɡ〇〾⿻⺁䜣€ '
>>>>>>> 1ba0e1bb
     *
     * @param stringBody Possible values for this parameter include: '啊齄丂狛狜隣郎隣兀﨩ˊ▇█〞〡￤℡㈱‐ー﹡﹢﹫、〓ⅰⅹ⒈€㈠㈩ⅠⅫ！￣ぁんァヶΑ︴АЯаяāɡㄅㄩ─╋︵﹄︻︱︳︴ⅰⅹɑɡ〇〾⿻⺁䜣€ '
     * @throws ServiceException the exception wrapped in ServiceException if failed.
     */
    void putMbcs(String stringBody) throws ServiceException;

    /**
<<<<<<< HEAD
=======
     * Set string value mbcs '啊齄丂狛狜隣郎隣兀﨩ˊ▇█〞〡￤℡㈱‐ー﹡﹢﹫、〓ⅰⅹ⒈€㈠㈩ⅠⅫ！￣ぁんァヶΑ︴АЯаяāɡㄅㄩ─╋︵﹄︻︱︳︴ⅰⅹɑɡ〇〾⿻⺁䜣€ '
>>>>>>> 1ba0e1bb
     *
     * @param stringBody Possible values for this parameter include: '啊齄丂狛狜隣郎隣兀﨩ˊ▇█〞〡￤℡㈱‐ー﹡﹢﹫、〓ⅰⅹ⒈€㈠㈩ⅠⅫ！￣ぁんァヶΑ︴АЯаяāɡㄅㄩ─╋︵﹄︻︱︳︴ⅰⅹɑɡ〇〾⿻⺁䜣€ '
     * @param serviceCallback the async ServiceCallback to handle successful and failed responses.
     * @return the {@link Call} object
     */
    Call<ResponseBody> putMbcsAsync(String stringBody, final ServiceCallback<Void> serviceCallback);

    /**
<<<<<<< HEAD
=======
     * Get string value with leading and trailing whitespace '&lt;tab&gt;&lt;space&gt;&lt;space&gt;Now is the time for all good men to come to the aid of their country&lt;tab&gt;&lt;space&gt;&lt;space&gt;'
>>>>>>> 1ba0e1bb
     *
     * @return the String object if successful.
     * @throws ServiceException the exception wrapped in ServiceException if failed.
     */
    String getWhitespace() throws ServiceException;

    /**
<<<<<<< HEAD
=======
     * Get string value with leading and trailing whitespace '&lt;tab&gt;&lt;space&gt;&lt;space&gt;Now is the time for all good men to come to the aid of their country&lt;tab&gt;&lt;space&gt;&lt;space&gt;'
>>>>>>> 1ba0e1bb
     *
     * @param serviceCallback the async ServiceCallback to handle successful and failed responses.
     * @return the {@link Call} object
     */
    Call<ResponseBody> getWhitespaceAsync(final ServiceCallback<String> serviceCallback);

    /**
<<<<<<< HEAD
=======
     * Set String value with leading and trailing whitespace '&lt;tab&gt;&lt;space&gt;&lt;space&gt;Now is the time for all good men to come to the aid of their country&lt;tab&gt;&lt;space&gt;&lt;space&gt;'
>>>>>>> 1ba0e1bb
     *
     * @param stringBody Possible values for this parameter include: '    Now is the time for all good men to come to the aid of their country    '
     * @throws ServiceException the exception wrapped in ServiceException if failed.
     */
    void putWhitespace(String stringBody) throws ServiceException;

    /**
<<<<<<< HEAD
=======
     * Set String value with leading and trailing whitespace '&lt;tab&gt;&lt;space&gt;&lt;space&gt;Now is the time for all good men to come to the aid of their country&lt;tab&gt;&lt;space&gt;&lt;space&gt;'
>>>>>>> 1ba0e1bb
     *
     * @param stringBody Possible values for this parameter include: '    Now is the time for all good men to come to the aid of their country    '
     * @param serviceCallback the async ServiceCallback to handle successful and failed responses.
     * @return the {@link Call} object
     */
    Call<ResponseBody> putWhitespaceAsync(String stringBody, final ServiceCallback<Void> serviceCallback);

    /**
     *
     * @return the String object if successful.
     * @throws ServiceException the exception wrapped in ServiceException if failed.
     */
    String getNotProvided() throws ServiceException;

    /**
     *
     * @param serviceCallback the async ServiceCallback to handle successful and failed responses.
     * @return the {@link Call} object
     */
    Call<ResponseBody> getNotProvidedAsync(final ServiceCallback<String> serviceCallback);

}<|MERGE_RESOLUTION|>--- conflicted
+++ resolved
@@ -57,6 +57,7 @@
 
     }
     /**
+     * Get null string value value
      *
      * @return the String object if successful.
      * @throws ServiceException the exception wrapped in ServiceException if failed.
@@ -64,6 +65,7 @@
     String getNull() throws ServiceException;
 
     /**
+     * Get null string value value
      *
      * @param serviceCallback the async ServiceCallback to handle successful and failed responses.
      * @return the {@link Call} object
@@ -71,6 +73,7 @@
     Call<ResponseBody> getNullAsync(final ServiceCallback<String> serviceCallback);
 
     /**
+     * Set string value null
      *
      * @param stringBody Possible values for this parameter include: ''
      * @throws ServiceException the exception wrapped in ServiceException if failed.
@@ -78,6 +81,7 @@
     void putNull(String stringBody) throws ServiceException;
 
     /**
+     * Set string value null
      *
      * @param stringBody Possible values for this parameter include: ''
      * @param serviceCallback the async ServiceCallback to handle successful and failed responses.
@@ -86,6 +90,7 @@
     Call<ResponseBody> putNullAsync(String stringBody, final ServiceCallback<Void> serviceCallback);
 
     /**
+     * Get empty string value value ''
      *
      * @return the String object if successful.
      * @throws ServiceException the exception wrapped in ServiceException if failed.
@@ -93,6 +98,7 @@
     String getEmpty() throws ServiceException;
 
     /**
+     * Get empty string value value ''
      *
      * @param serviceCallback the async ServiceCallback to handle successful and failed responses.
      * @return the {@link Call} object
@@ -100,6 +106,7 @@
     Call<ResponseBody> getEmptyAsync(final ServiceCallback<String> serviceCallback);
 
     /**
+     * Set string value empty ''
      *
      * @param stringBody Possible values for this parameter include: ''
      * @throws ServiceException the exception wrapped in ServiceException if failed.
@@ -107,6 +114,7 @@
     void putEmpty(String stringBody) throws ServiceException;
 
     /**
+     * Set string value empty ''
      *
      * @param stringBody Possible values for this parameter include: ''
      * @param serviceCallback the async ServiceCallback to handle successful and failed responses.
@@ -115,10 +123,7 @@
     Call<ResponseBody> putEmptyAsync(String stringBody, final ServiceCallback<Void> serviceCallback);
 
     /**
-<<<<<<< HEAD
-=======
      * Get mbcs string value '啊齄丂狛狜隣郎隣兀﨩ˊ▇█〞〡￤℡㈱‐ー﹡﹢﹫、〓ⅰⅹ⒈€㈠㈩ⅠⅫ！￣ぁんァヶΑ︴АЯаяāɡㄅㄩ─╋︵﹄︻︱︳︴ⅰⅹɑɡ〇〾⿻⺁䜣€ '
->>>>>>> 1ba0e1bb
      *
      * @return the String object if successful.
      * @throws ServiceException the exception wrapped in ServiceException if failed.
@@ -126,10 +131,7 @@
     String getMbcs() throws ServiceException;
 
     /**
-<<<<<<< HEAD
-=======
      * Get mbcs string value '啊齄丂狛狜隣郎隣兀﨩ˊ▇█〞〡￤℡㈱‐ー﹡﹢﹫、〓ⅰⅹ⒈€㈠㈩ⅠⅫ！￣ぁんァヶΑ︴АЯаяāɡㄅㄩ─╋︵﹄︻︱︳︴ⅰⅹɑɡ〇〾⿻⺁䜣€ '
->>>>>>> 1ba0e1bb
      *
      * @param serviceCallback the async ServiceCallback to handle successful and failed responses.
      * @return the {@link Call} object
@@ -137,10 +139,7 @@
     Call<ResponseBody> getMbcsAsync(final ServiceCallback<String> serviceCallback);
 
     /**
-<<<<<<< HEAD
-=======
      * Set string value mbcs '啊齄丂狛狜隣郎隣兀﨩ˊ▇█〞〡￤℡㈱‐ー﹡﹢﹫、〓ⅰⅹ⒈€㈠㈩ⅠⅫ！￣ぁんァヶΑ︴АЯаяāɡㄅㄩ─╋︵﹄︻︱︳︴ⅰⅹɑɡ〇〾⿻⺁䜣€ '
->>>>>>> 1ba0e1bb
      *
      * @param stringBody Possible values for this parameter include: '啊齄丂狛狜隣郎隣兀﨩ˊ▇█〞〡￤℡㈱‐ー﹡﹢﹫、〓ⅰⅹ⒈€㈠㈩ⅠⅫ！￣ぁんァヶΑ︴АЯаяāɡㄅㄩ─╋︵﹄︻︱︳︴ⅰⅹɑɡ〇〾⿻⺁䜣€ '
      * @throws ServiceException the exception wrapped in ServiceException if failed.
@@ -148,10 +147,7 @@
     void putMbcs(String stringBody) throws ServiceException;
 
     /**
-<<<<<<< HEAD
-=======
      * Set string value mbcs '啊齄丂狛狜隣郎隣兀﨩ˊ▇█〞〡￤℡㈱‐ー﹡﹢﹫、〓ⅰⅹ⒈€㈠㈩ⅠⅫ！￣ぁんァヶΑ︴АЯаяāɡㄅㄩ─╋︵﹄︻︱︳︴ⅰⅹɑɡ〇〾⿻⺁䜣€ '
->>>>>>> 1ba0e1bb
      *
      * @param stringBody Possible values for this parameter include: '啊齄丂狛狜隣郎隣兀﨩ˊ▇█〞〡￤℡㈱‐ー﹡﹢﹫、〓ⅰⅹ⒈€㈠㈩ⅠⅫ！￣ぁんァヶΑ︴АЯаяāɡㄅㄩ─╋︵﹄︻︱︳︴ⅰⅹɑɡ〇〾⿻⺁䜣€ '
      * @param serviceCallback the async ServiceCallback to handle successful and failed responses.
@@ -160,10 +156,7 @@
     Call<ResponseBody> putMbcsAsync(String stringBody, final ServiceCallback<Void> serviceCallback);
 
     /**
-<<<<<<< HEAD
-=======
      * Get string value with leading and trailing whitespace '&lt;tab&gt;&lt;space&gt;&lt;space&gt;Now is the time for all good men to come to the aid of their country&lt;tab&gt;&lt;space&gt;&lt;space&gt;'
->>>>>>> 1ba0e1bb
      *
      * @return the String object if successful.
      * @throws ServiceException the exception wrapped in ServiceException if failed.
@@ -171,10 +164,7 @@
     String getWhitespace() throws ServiceException;
 
     /**
-<<<<<<< HEAD
-=======
      * Get string value with leading and trailing whitespace '&lt;tab&gt;&lt;space&gt;&lt;space&gt;Now is the time for all good men to come to the aid of their country&lt;tab&gt;&lt;space&gt;&lt;space&gt;'
->>>>>>> 1ba0e1bb
      *
      * @param serviceCallback the async ServiceCallback to handle successful and failed responses.
      * @return the {@link Call} object
@@ -182,10 +172,7 @@
     Call<ResponseBody> getWhitespaceAsync(final ServiceCallback<String> serviceCallback);
 
     /**
-<<<<<<< HEAD
-=======
      * Set String value with leading and trailing whitespace '&lt;tab&gt;&lt;space&gt;&lt;space&gt;Now is the time for all good men to come to the aid of their country&lt;tab&gt;&lt;space&gt;&lt;space&gt;'
->>>>>>> 1ba0e1bb
      *
      * @param stringBody Possible values for this parameter include: '    Now is the time for all good men to come to the aid of their country    '
      * @throws ServiceException the exception wrapped in ServiceException if failed.
@@ -193,10 +180,7 @@
     void putWhitespace(String stringBody) throws ServiceException;
 
     /**
-<<<<<<< HEAD
-=======
      * Set String value with leading and trailing whitespace '&lt;tab&gt;&lt;space&gt;&lt;space&gt;Now is the time for all good men to come to the aid of their country&lt;tab&gt;&lt;space&gt;&lt;space&gt;'
->>>>>>> 1ba0e1bb
      *
      * @param stringBody Possible values for this parameter include: '    Now is the time for all good men to come to the aid of their country    '
      * @param serviceCallback the async ServiceCallback to handle successful and failed responses.
@@ -205,6 +189,7 @@
     Call<ResponseBody> putWhitespaceAsync(String stringBody, final ServiceCallback<Void> serviceCallback);
 
     /**
+     * Get String value when no string value is sent in response payload
      *
      * @return the String object if successful.
      * @throws ServiceException the exception wrapped in ServiceException if failed.
@@ -212,6 +197,7 @@
     String getNotProvided() throws ServiceException;
 
     /**
+     * Get String value when no string value is sent in response payload
      *
      * @param serviceCallback the async ServiceCallback to handle successful and failed responses.
      * @return the {@link Call} object
