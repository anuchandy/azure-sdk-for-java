--- conflicted
+++ resolved
@@ -136,13 +136,7 @@
         }
         else {
             final HttpResponse response = httpClient.sendRequest(request);
-
-<<<<<<< HEAD
-            final Class<?> returnType = methodDetails.returnType();
-            if (returnType.equals(Void.TYPE) || !response.hasBody() || methodDetails.httpMethod().equalsIgnoreCase("HEAD")) {
-=======
             if (returnType.equals(Void.TYPE) || !response.hasBody() || methodDetails.method().equalsIgnoreCase("HEAD")) {
->>>>>>> 04c4689f
                 result = null;
             } else if (returnTypeToken.isSubtypeOf(InputStream.class)) {
                 result = response.bodyAsInputStream();
@@ -153,46 +147,6 @@
                 result = serializer.deserialize(responseBodyString, returnType);
             }
         }
-<<<<<<< HEAD
-        else {
-            final Single<? extends HttpResponse> asyncResponse = httpClient.sendRequestAsync(request);
-            final Class<?> methodReturnType = method.getReturnType();
-            if (methodReturnType.equals(Single.class)) {
-                result = asyncResponse.flatMap(new Func1<HttpResponse, Single<?>>() {
-                    @Override
-                    public Single<?> call(HttpResponse response) {
-                        Single<?> asyncResult;
-                        final Class<?> singleReturnType = methodDetails.returnType();
-                        if (methodDetails.httpMethod().equalsIgnoreCase("HEAD")) {
-                            asyncResult = Single.just(null);
-                        } else if (singleReturnType.isAssignableFrom(InputStream.class)) {
-                            asyncResult = response.bodyAsInputStreamAsync();
-                        } else if (singleReturnType.isAssignableFrom(byte[].class)) {
-                            asyncResult = response.bodyAsByteArrayAsync();
-                        } else {
-                            final Single<String> asyncResponseBodyString = response.bodyAsStringAsync();
-                            asyncResult = asyncResponseBodyString.flatMap(new Func1<String, Single<Object>>() {
-                                @Override
-                                public Single<Object> call(String responseBodyString) {
-                                    try {
-                                        return Single.just(serializer.deserialize(responseBodyString, singleReturnType));
-                                    }
-                                    catch (IOException e) {
-                                        return Single.error(e);
-                                    }
-                                }
-                            });
-                        }
-                        return asyncResult;
-                    }
-                });
-            }
-            else if (method.getReturnType().equals(Completable.class)) {
-                result = Completable.fromSingle(asyncResponse);
-            }
-        }
-=======
->>>>>>> 04c4689f
 
         return result;
     }
