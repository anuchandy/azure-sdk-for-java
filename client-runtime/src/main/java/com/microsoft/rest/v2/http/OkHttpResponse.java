--- conflicted
+++ resolved
@@ -27,16 +27,7 @@
     }
 
     @Override
-<<<<<<< HEAD
-    public Single<? extends InputStream> getBodyAsInputStreamAsync() {
-=======
-    public boolean hasBody() {
-        return response.body() != null;
-    }
-
-    @Override
     public Single<? extends InputStream> bodyAsInputStreamAsync() {
->>>>>>> b24e6fdc
         return Single.just(response.body().byteStream());
     }
 
