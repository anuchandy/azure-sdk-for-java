--- conflicted
+++ resolved
@@ -101,15 +101,8 @@
     }
 
     @Override
-<<<<<<< HEAD
-    public VirtualMachine.DefinitionWithOS withNewStorageAccount(String name) {
-        return withNewStorageAccount(storageManager.storageAccounts().define(name)
-                .withRegion(region())
-                .withExistingGroup(this.resourceGroupName()));
-=======
     public VirtualMachine refresh() throws Exception {
         return this;
->>>>>>> 104801f9
     }
 
     @Override
@@ -285,7 +278,7 @@
     @Override
     public DefinitionCreatable withNewStorageAccount(String name) {
         return withNewStorageAccount(storageManager.storageAccounts().define(name)
-                .withRegion(location())
+                .withRegion(region())
                 .withExistingGroup(this.resourceGroupName()));
     }
 
