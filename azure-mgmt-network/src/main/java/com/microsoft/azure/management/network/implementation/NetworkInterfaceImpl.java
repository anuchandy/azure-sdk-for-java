--- conflicted
+++ resolved
@@ -10,23 +10,14 @@
 import com.microsoft.azure.SubResource;
 import com.microsoft.azure.management.network.Network;
 import com.microsoft.azure.management.network.NetworkInterface;
-<<<<<<< HEAD
 import com.microsoft.azure.management.network.NetworkSecurityGroup;
-import com.microsoft.azure.management.network.NetworkSecurityGroups;
-import com.microsoft.azure.management.network.Networks;
-=======
->>>>>>> f0a5de29
 import com.microsoft.azure.management.network.NicIpConfiguration;
 import com.microsoft.azure.management.network.PublicIpAddress;
 import com.microsoft.azure.management.network.implementation.api.NetworkInterfaceIPConfiguration;
 import com.microsoft.azure.management.network.implementation.api.NetworkInterfaceInner;
 import com.microsoft.azure.management.network.implementation.api.NetworkInterfacesInner;
 import com.microsoft.azure.management.resources.ResourceGroup;
-<<<<<<< HEAD
-import com.microsoft.azure.management.resources.ResourceGroups;
 import com.microsoft.azure.management.resources.fluentcore.arm.ResourceUtils;
-=======
->>>>>>> f0a5de29
 import com.microsoft.azure.management.resources.fluentcore.arm.models.Resource;
 import com.microsoft.azure.management.resources.fluentcore.arm.models.implementation.GroupableResourceImpl;
 import com.microsoft.azure.management.resources.fluentcore.model.Creatable;
@@ -50,13 +41,7 @@
         NetworkInterface.Update {
     // Clients
     private final NetworkInterfacesInner client;
-<<<<<<< HEAD
-    private final Networks networks;
-    private final PublicIpAddresses publicIpAddresses;
-    private final NetworkSecurityGroups networkSecurityGroups;
-=======
     private final NetworkManager networkManager;
->>>>>>> f0a5de29
     // the name of the network interface
     private final String nicName;
     // used to generate unique name for any dependency resources
@@ -77,23 +62,11 @@
     NetworkInterfaceImpl(String name,
                          NetworkInterfaceInner innerModel,
                          final NetworkInterfacesInner client,
-<<<<<<< HEAD
-                         final Networks networks,
-                         final PublicIpAddresses publicIpAddresses,
-                         final NetworkSecurityGroups networkSecurityGroups,
-                         final ResourceGroups resourceGroups) {
-        super(name, innerModel, resourceGroups);
-        this.client = client;
-        this.networks = networks;
-        this.publicIpAddresses = publicIpAddresses;
-        this.networkSecurityGroups = networkSecurityGroups;
-=======
                          final NetworkManager networkManager,
                          final ResourceManager resourceManager) {
         super(name, innerModel, resourceManager);
         this.client = client;
         this.networkManager = networkManager;
->>>>>>> f0a5de29
         this.nicName = name;
         this.randomId = Utils.randomId(this.nicName);
         initializeNicIpConfigurations();
@@ -345,7 +318,9 @@
     public NetworkSecurityGroup networkSecurityGroup() throws CloudException, IOException {
         if (this.networkSecurityGroup == null && this.networkSecurityGroupId() != null) {
             String id = this.networkSecurityGroupId();
-            this.networkSecurityGroup = this.networkSecurityGroups.getByGroup(ResourceUtils.groupFromResourceId(id),
+            this.networkSecurityGroup = this.networkManager
+                    .networkSecurityGroups()
+                    .getByGroup(ResourceUtils.groupFromResourceId(id),
                     ResourceUtils.nameFromResourceId(id));
         }
         return this.networkSecurityGroup;
