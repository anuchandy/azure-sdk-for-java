--- conflicted
+++ resolved
@@ -1900,7 +1900,6 @@
     DM_CONVERT_CASE"/>
   </Match>
 
-<<<<<<< HEAD
     <!-- Exclude vendor-ed guava25 types from spotbug -->
   <Match>
     <Class name="~com\.azure\.cosmos\.implementation\.guava25(.+)"/>
@@ -1937,13 +1936,12 @@
     UMAC_UNCALLABLE_METHOD_OF_ANONYMOUS_CLASS,
     UWF_FIELD_NOT_INITIALIZED_IN_CONSTRUCTOR,
     UWF_UNWRITTEN_FIELD"/>
-=======
+    
   <!-- Empty byte array is returned as null to reactor. Reactor transform null from Callable to downstream onComplete  -->
   <Match>
     <Class name="~com\.azure\.core\.http\.okhttp\.OkHttpAsyncHttpClient\$OkHttpResponse(.*)"/>
     <Method name="~(.*)\$(getBodyAsByteArray|null)\$(.*)"/>
     <Bug pattern="PZLA_PREFER_ZERO_LENGTH_ARRAYS"/>
->>>>>>> 08e3cbe0
   </Match>
 
 </FindBugsFilter>