--- conflicted
+++ resolved
@@ -753,15 +753,6 @@
     NP_BOOLEAN_RETURN_NULL"/>
   </Match>
 
-<<<<<<< HEAD
-  <!-- Empty byte array is returned as null to reactor. Reactor transform null from Callable to downstream onComplete  -->
-  <Match>
-    <Class name="com.azure.core.http.okhttp.OkHttpAsyncHttpClient$OkHttpResponse"/>
-    <Method name="getBodyAsByteArray"/>
-    <Bug pattern="PZLA_PREFER_ZERO_LENGTH_ARRAYS"/>
-  </Match>
-
-=======
   <!-- Disable some spotbugs rules on perf-tests -->
   <Match>
     <Or>
@@ -1909,5 +1900,11 @@
     DM_CONVERT_CASE"/>
   </Match>
 
->>>>>>> 2e9268bc
+  <!-- Empty byte array is returned as null to reactor. Reactor transform null from Callable to downstream onComplete  -->
+  <Match>
+    <Class name="com.azure.core.http.okhttp.OkHttpAsyncHttpClient$OkHttpResponse"/>
+    <Method name="getBodyAsByteArray"/>
+    <Bug pattern="PZLA_PREFER_ZERO_LENGTH_ARRAYS"/>
+  </Match>
+  
 </FindBugsFilter>